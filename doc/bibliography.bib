@book{degraef2003introduction,
	author = {{De Graef}, Marc},
	publisher = {Cambridge university press},
	title = {{Introduction to conventional transmission electron microscopy}},
	year = {2003}
}
@book{lavalle2006planning,
  title={Planning algorithms},
  author={LaValle, Steven M},
  year={2006},
  publisher={Cambridge university press},
  url={http://planning.cs.uiuc.edu/node198.html}
}
@book{kirk1995graphics,
  title={Graphics Gems III},
  editor={Kirk, David},
  publisher={Elsevier},
  url={http://inis.jinr.ru/sl/vol1/CMC/Graphics_Gems_3,ed_D.Kirk.pdf},
  year={1995}
}
@article{johnstone2020density,
	author = {Johnstone, Duncan N and Martineau, Ben H and Crout, Phillip and Midgley, Paul A and Eggeman, Alexander S},
	doi = {10.1107/S1600576720011103},
	journal = {Journal of Applied Crystallography},
	number = {5},
	publisher = {International Union of Crystallography},
	title = {{Density-based clustering of crystal (mis) orientations and the orix Python library}},
	volume = {53},
	year = {2020}
}
@article{nolze2015euler,
	author = {Nolze, Gert},
	doi = {10.1002/crat.201400427},
	journal = {Crystal Research and Technology},
	number = {2},
	pages = {188–201},
	publisher = {Wiley Online Library},
	title = {{Euler angles and crystal symmetry}},
	volume = {50},
	year = {2015}
<<<<<<< HEAD
=======
}
@article{nolze2016orientations,
	author = {Nolze, G. and Hielscher, R.},
	doi = {10.1107/S1600576716012942},
	issn = {16005767},
	journal = {Journal of Applied Crystallography},
	keywords = {color coding, electron backscatter diffraction, orientation description, symmetry groups},
	number = {5},
	pages = {1786–1802},
	title = {{Orientations - Perfectly colored}},
	volume = {49},
	year = {2016}
}
@article{rosca2014anew,
	author = {Roşca, D. and Morawiec, Adam and {De Graef}, Marc},
	doi = {10.1088/0965-0393/22/7/075013},
	issn = {1361651X},
	journal = {Modelling and Simulation in Materials Science and Engineering},
	number = {7},
	title = {{A new method of constructing a grid in the space of 3D rotations and its applications to texture analysis}},
	volume = {22},
	year = {2014}
}
@article{rowenhorst2015consistent,
	author = {Rowenhorst, David and Rollett, Anthony D. and Rohrer, Gregory S. and Groeber, M. and Jackson, Michael and Konijnenberg, P. J. and {De Graef}, Marc},
	doi = {10.1088/0965-0393/23/8/083501},
	isbn = {0965-0393},
	issn = {1361651X},
	journal = {Modelling and Simulation in Materials Science and Engineering},
	number = {8},
	pages = {83501},
	publisher = {IOP Publishing},
	title = {{Consistent representations of and conversions between 3D rotations}},
	volume = {23},
	year = {2015}
}
@incollection{shoemake1992uniform,
  title={Uniform random rotations},
  author={Shoemake, Ken},
  booktitle={Graphics Gems III (IBM Version)},
  pages={124--132},
  year={1992},
  publisher={Elsevier}
}
@article{singh2016orientation,
	author = {Singh, S. and {De Graef}, Marc},
	doi = {10.1088/0965-0393/24/8/085013},
	issn = {1361651X},
	journal = {Modelling and Simulation in Materials Science and Engineering},
	number = {8},
	publisher = {IOP Publishing},
	title = {{Orientation sampling for dictionary-based diffraction pattern indexing methods}},
	volume = {24},
	year = {2016}
>>>>>>> dc5bd511
}<|MERGE_RESOLUTION|>--- conflicted
+++ resolved
@@ -38,8 +38,6 @@
 	title = {{Euler angles and crystal symmetry}},
 	volume = {50},
 	year = {2015}
-<<<<<<< HEAD
-=======
 }
 @article{nolze2016orientations,
 	author = {Nolze, G. and Hielscher, R.},
@@ -94,5 +92,4 @@
 	title = {{Orientation sampling for dictionary-based diffraction pattern indexing methods}},
 	volume = {24},
 	year = {2016}
->>>>>>> dc5bd511
 }