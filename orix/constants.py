<<<<<<< HEAD
=======
#
>>>>>>> 607ae62f
# Copyright 2018-2025 the orix developers
#
# This file is part of orix.
#
# orix is free software: you can redistribute it and/or modify
# it under the terms of the GNU General Public License as published by
# the Free Software Foundation, either version 3 of the License, or
# (at your option) any later version.
#
# orix is distributed in the hope that it will be useful,
# but WITHOUT ANY WARRANTY; without even the implied warranty of
# MERCHANTABILITY or FITNESS FOR A PARTICULAR PURPOSE. See the
# GNU General Public License for more details.
#
# You should have received a copy of the GNU General Public License
# along with orix. If not, see <http://www.gnu.org/licenses/>.
<<<<<<< HEAD
=======
#
>>>>>>> 607ae62f

"""Constants and such useful across modules."""

from importlib.metadata import version

# ============ Optional Dependencies ============ #
# NB! Update project config file if this list is updated!
optional_deps: list[str] = ["numpy-quaternion", "matplotlib-scalebar"]
installed: dict[str, bool] = {}
for pkg in optional_deps:
    try:
        _ = version(pkg)
        installed[pkg] = True
    except ImportError:  # pragma: no cover
        installed[pkg] = False


def verify_dependency_or_raise(package: str, reason: str) -> None:
    """A convenience function for asserting if an optional dependency
    is available. If not, it produces an ImportError message.

    Parameters
    ----------
    package : str
        The optional dependency being checked for.
    reason : str
        A short description of the feature that requires the dependency.
    """
    if not installed[package]:
        msg = reason + f" requires that {package} is installed"
        raise ImportError(msg)


# ============ Tolerances ============ #

# Typical tolerances for comparisons in need of a precision. We
# generally use the highest precision possible (allowed by testing on
# different OS and Python versions).
eps9 = 1e-9
eps12 = 1e-12

# ============ Version-Dependent Imports ============ #
# TODO: Remove and use numpy.exceptions.VisibleDeprecationWarning once
# NumPy 1.25 is minimal supported version
try:
    # Added in NumPy 1.25.0
    from numpy.exceptions import VisibleDeprecationWarning
except ImportError:  # pragma: no cover
    # Removed in NumPy 2.0.0
    from numpy import VisibleDeprecationWarning


del optional_deps<|MERGE_RESOLUTION|>--- conflicted
+++ resolved
@@ -1,7 +1,4 @@
-<<<<<<< HEAD
-=======
 #
->>>>>>> 607ae62f
 # Copyright 2018-2025 the orix developers
 #
 # This file is part of orix.
@@ -18,18 +15,14 @@
 #
 # You should have received a copy of the GNU General Public License
 # along with orix. If not, see <http://www.gnu.org/licenses/>.
-<<<<<<< HEAD
-=======
 #
->>>>>>> 607ae62f
 
 """Constants and such useful across modules."""
 
 from importlib.metadata import version
 
-# ============ Optional Dependencies ============ #
 # NB! Update project config file if this list is updated!
-optional_deps: list[str] = ["numpy-quaternion", "matplotlib-scalebar"]
+optional_deps: list[str] = ["matplotlib-scalebar", "numpy-quaternion"]
 installed: dict[str, bool] = {}
 for pkg in optional_deps:
     try:
@@ -40,22 +33,23 @@
 
 
 def verify_dependency_or_raise(package: str, reason: str) -> None:
-    """A convenience function for asserting if an optional dependency
-    is available. If not, it produces an ImportError message.
+    """Raise an informative import error if an optional dependency is
+    not installed.
 
     Parameters
     ----------
-    package : str
+    package
         The optional dependency being checked for.
-    reason : str
-        A short description of the feature that requires the dependency.
+    reason
+        A short description of the feature that requires the dependency
+        preceding the string "requires that the *package* is installed".
     """
     if not installed[package]:
-        msg = reason + f" requires that {package} is installed"
+        msg = f"{reason} requires that {package} is installed"
         raise ImportError(msg)
 
 
-# ============ Tolerances ============ #
+# ---------------------------- Tolerances ---------------------------- #
 
 # Typical tolerances for comparisons in need of a precision. We
 # generally use the highest precision possible (allowed by testing on
@@ -63,7 +57,6 @@
 eps9 = 1e-9
 eps12 = 1e-12
 
-# ============ Version-Dependent Imports ============ #
 # TODO: Remove and use numpy.exceptions.VisibleDeprecationWarning once
 # NumPy 1.25 is minimal supported version
 try:
