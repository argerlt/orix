--- conflicted
+++ resolved
@@ -60,11 +60,7 @@
     """
 
     name = ""
-<<<<<<< HEAD
     _schoenflies = ""
-=======
-    _s_name = ""
->>>>>>> 276d4567
 
     # -------------------------- Properties -------------------------- #
 
@@ -700,11 +696,7 @@
 
         # add a default title if requested
         if show_name:
-<<<<<<< HEAD
             plt_axis.set_title(self._schoenflies + "   ( " + self.name + " )")
-=======
-            plt_axis.set_title(self._s_name + "   ( " + self.name + " )")
->>>>>>> 276d4567
 
         # determine the  symnmetry elements and plot them.
         elements = self._get_symmetry_elements()
@@ -767,7 +759,6 @@
         if return_figure:
             return fig
 
-<<<<<<< HEAD
     # ------------------------ private functions ------------------------- #
 
     def _get_symmetry_elements(self) -> (Vector3d, bool, str, int):
@@ -901,8 +892,6 @@
         folds = [x[3] for x in elements]
         return axes, is_mirror, s_type, folds
 
-=======
->>>>>>> 276d4567
 
 # ---------------- Proceedural definitions of Point Groups ---------------- #
 # NOTE: ORIX uses Schoenflies symbols to define point groups. This is partly
@@ -931,31 +920,46 @@
 #    2)"International Tables of Crystallography: Volume A" Section 12.1
 #    3)"Crystallogrpahic Texture and Group Representations", Chi-Sing Man,Ch2
 
+# ---------------- Proceedural definitions of Point Groups ---------------- #
+# NOTE: ORIX uses Schoenflies symbols to define point groups. This is partly
+# because the notation is short and always starts with a letter (ie, they
+# make convenient python variables), and partly because it helps limit
+# accidental misinterpretation of Hermann-Mauguin symbols as space group
+# numbers. For example. "222" could be interpreted as SG#222 == Pn-3n, or
+# as PG'222'== D3.  there are similar examples with 2, 3, 4, 32, etc.
+
+# Additionally, there are 43 crystallographically valid Schonflies group
+# notations, but only 32 unique ones, meaning certain point groups have
+# redundant representations in Schonflies notation(S4==C4i, Ci==S2, S6==C3i,
+# and C2==D1, for example). The International Tables of Crystallography,
+# Volume A, Section 12.1 defines the 32 standard representations, but a few of
+# the commonly used redundant ones are given below for convenience.
+
+# Finally, while there are 32 Point groups, ITOC names several additional
+# projections for the non-centrosymmetric groups (ie, using x and/or y as the
+# rotation axis instead of z). These are included below as well, following
+# the ITOC naming convention (for example, a 2-fold cyclic rotation around
+# the x axis instead of the z axis is called C2x.)
+
+# For more details on how point groups can be generated, the following three
+# resources lay out three different but equally valid approaches:
+#    1)"Structure of Materials", De Graef et al, Section 9.2
+#    2)"International Tables of Crystallography: Volume A" Section 12.1
+#    3)"Crystallogrpahic Texture and Group Representations", Chi-Sing Man,Ch2
+
 # Triclinic
 C1 = Symmetry((1, 0, 0, 0))
 C1.name = "1"
-<<<<<<< HEAD
 C1._schoenflies = "C1"
 Ci = Symmetry([(1, 0, 0, 0), (-1, 0, 0, 0)])
 Ci.improper = [0, 1]
 Ci.name = "-1"
 Ci._schoenflies = "Ci"
-=======
-C1._s_name = "C1"
-Ci = Symmetry([(1, 0, 0, 0), (-1, 0, 0, 0)])
-Ci.improper = [0, 1]
-Ci.name = "-1"
-Ci._s_name = "Ci"
->>>>>>> 276d4567
 # include redundant point group S2 == Ci
 S2 = Symmetry([(1, 0, 0, 0), (-1, 0, 0, 0)])
 S2.improper = [0, 1]
 S2.name = "-1"
-<<<<<<< HEAD
 S2._schoenflies = "S2"
-=======
-S2._s_name = "S2"
->>>>>>> 276d4567
 
 # Special generators
 _mirror_xy = Symmetry([(1, 0, 0, 0), (0, 0.75**0.5, -(0.75**0.5), 0)])
@@ -965,7 +969,6 @@
 # 2-fold rotations
 C2x = Symmetry([(1, 0, 0, 0), (0, 1, 0, 0)])
 C2x.name = "211"
-<<<<<<< HEAD
 C2x._schoenflies = "C2x"
 C2y = Symmetry([(1, 0, 0, 0), (0, 0, 1, 0)])
 C2y.name = "121"
@@ -980,28 +983,11 @@
 D1 = Symmetry(C2z)
 D1.name = "2"
 D1._schoenflies = "D1"
-=======
-C2x._s_name = "C2x"
-C2y = Symmetry([(1, 0, 0, 0), (0, 0, 1, 0)])
-C2y.name = "121"
-C2y._s_name = "C2y"
-C2z = Symmetry([(1, 0, 0, 0), (0, 0, 0, 1)])
-C2z.name = "112"
-C2z._s_name = "C2z"
-C2 = Symmetry(C2z)
-C2.name = "2"
-C2._s_name = "C2"
-# included redundant point group D1 == C2
-D1 = Symmetry(C2z)
-D1.name = "2"
-D1._s_name = "D1"
->>>>>>> 276d4567
 
 # Mirrors
 Csx = Symmetry([(1, 0, 0, 0), (0, 1, 0, 0)])
 Csx.improper = [0, 1]
 Csx.name = "m11"
-<<<<<<< HEAD
 Csx._schoenflies = "Csx"
 Csy = Symmetry([(1, 0, 0, 0), (0, 0, 1, 0)])
 Csy.improper = [0, 1]
@@ -1014,34 +1000,15 @@
 Cs = Symmetry(Csz)
 Cs.name = "m"
 Cs._schoenflies = "Cs"
-=======
-Csx._s_name = "Csx"
-Csy = Symmetry([(1, 0, 0, 0), (0, 0, 1, 0)])
-Csy.improper = [0, 1]
-Csy.name = "1m1"
-Csy._s_name = "Csy"
-Csz = Symmetry([(1, 0, 0, 0), (0, 0, 0, 1)])
-Csz.improper = [0, 1]
-Csz.name = "11m"
-Csz._s_name = "Csz"
-Cs = Symmetry(Csz)
-Cs.name = "m"
-Cs._s_name = "Cs"
->>>>>>> 276d4567
 
 # Monoclinic
 C2h = Symmetry.from_generators(C2, Cs)
 C2h.name = "2/m"
-<<<<<<< HEAD
 C2h._schoenflies = "C2h"
-=======
-C2h._s_name = "C2h"
->>>>>>> 276d4567
 
 # Orthorhombic
 D2 = Symmetry.from_generators(C2z, C2x, C2y)
 D2.name = "222"
-<<<<<<< HEAD
 D2._schoenflies = "D2"
 C2v = Symmetry.from_generators(C2z, Csx)
 C2v.name = "mm2"
@@ -1049,15 +1016,6 @@
 D2h = Symmetry.from_generators(Csz, Csx, Csy)
 D2h.name = "mmm"
 D2h._schoenflies = "D2h"
-=======
-D2._s_name = "D2"
-C2v = Symmetry.from_generators(C2z, Csx)
-C2v.name = "mm2"
-C2v._s_name = "C2v"
-D2h = Symmetry.from_generators(Csz, Csx, Csy)
-D2h.name = "mmm"
-D2h._s_name = "D2h"
->>>>>>> 276d4567
 
 # 4-fold rotations
 C4x = Symmetry(
@@ -1086,26 +1044,17 @@
 )
 C4 = Symmetry(C4z)
 C4.name = "4"
-<<<<<<< HEAD
 C4._schoenflies = "C4"
-=======
-C4._s_name = "C4"
->>>>>>> 276d4567
 
 # Tetragonal
 S4 = Symmetry(C4)
 S4.improper = [0, 1, 0, 1]
 S4.name = "-4"
-<<<<<<< HEAD
 S4._schoenflies = "S4"
-=======
-S4._s_name = "S4"
->>>>>>> 276d4567
 # include redundant point group C4i == S4
 C4i = Symmetry(C4)
 C4i.improper = [0, 1, 0, 1]
 C4i.name = "-4"
-<<<<<<< HEAD
 C4i._schoenflies = "C4i"
 C4h = Symmetry.from_generators(C4, Cs)
 C4h.name = "4/m"
@@ -1122,24 +1071,6 @@
 D4h = Symmetry.from_generators(C4h, Csx, Csy)
 D4h.name = "4/mmm"
 D4h._schoenflies = "D4h"
-=======
-C4i._s_name = "C4i"
-C4h = Symmetry.from_generators(C4, Cs)
-C4h.name = "4/m"
-C4h._s_name = "C4h"
-D4 = Symmetry.from_generators(C4, C2x, C2y)
-D4.name = "422"
-D4._s_name = "D4"
-C4v = Symmetry.from_generators(C4, Csx)
-C4v.name = "4mm"
-C4v._s_name = "C4v"
-D2d = Symmetry.from_generators(D2, _mirror_xy)
-D2d.name = "-42m"
-D2d._s_name = "D2d"
-D4h = Symmetry.from_generators(C4h, Csx, Csy)
-D4h.name = "4/mmm"
-D4h._s_name = "D4h"
->>>>>>> 276d4567
 
 # 3-fold rotations
 C3x = Symmetry([(1, 0, 0, 0), (0.5, 0.75**0.5, 0, 0), (0.5, -(0.75**0.5), 0, 0)])
@@ -1147,16 +1078,11 @@
 C3z = Symmetry([(1, 0, 0, 0), (0.5, 0, 0, 0.75**0.5), (0.5, 0, 0, -(0.75**0.5))])
 C3 = Symmetry(C3z)
 C3.name = "3"
-<<<<<<< HEAD
 C3._schoenflies = "C3"
-=======
-C3._s_name = "C3"
->>>>>>> 276d4567
 
 # Trigonal
 C3i = Symmetry.from_generators(C3, Ci)
 C3i.name = "-3"
-<<<<<<< HEAD
 C3i._schoenflies = "C3i"
 # include redundant point group S6==C3i
 S6 = Symmetry.from_generators(C3, Ci)
@@ -1177,33 +1103,10 @@
 D3d = Symmetry.from_generators(S6, Csx)
 D3d.name = "-3m"
 D3d._schoenflies = "D3d"
-=======
-C3i._s_name = "C3i"
-# include redundant point group S6==C3i
-S6 = Symmetry.from_generators(C3, Ci)
-S6.name = "-3"
-S6._s_name = "S6"
-D3x = Symmetry.from_generators(C3, C2x)
-D3x.name = "321"
-D3x._s_name = "D3x"
-D3y = Symmetry.from_generators(C3, C2y)
-D3y.name = "312"
-D3y._s_name = "D3y"
-D3 = Symmetry(D3x)
-D3.name = "32"
-D3._s_name = "D3"
-C3v = Symmetry.from_generators(C3, Csx)
-C3v.name = "3m"
-C3v._s_name = "C3v"
-D3d = Symmetry.from_generators(S6, Csx)
-D3d.name = "-3m"
-D3d._s_name = "D3d"
->>>>>>> 276d4567
 
 # Hexagonal
 C6 = Symmetry.from_generators(C3, C2)
 C6.name = "6"
-<<<<<<< HEAD
 C6._schoenflies = "C6"
 C3h = Symmetry.from_generators(C3, Cs)
 C3h.name = "-6"
@@ -1223,32 +1126,10 @@
 D6h = Symmetry.from_generators(D6, Csz)
 D6h.name = "6/mmm"
 D6h._schoenflies = "D6h"
-=======
-C6._s_name = "C6"
-C3h = Symmetry.from_generators(C3, Cs)
-C3h.name = "-6"
-C3h._s_name = "C3h"
-C6h = Symmetry.from_generators(C6, Cs)
-C6h.name = "6/m"
-C6h._s_name = "C6h"
-D6 = Symmetry.from_generators(C6, C2x, C2y)
-D6.name = "622"
-D6._s_name = "D6"
-C6v = Symmetry.from_generators(C6, Csx)
-C6v.name = "6mm"
-C6v._s_name = "C6v"
-D3h = Symmetry.from_generators(C3, C2y, Csz)
-D3h.name = "-6m2"
-D3h._s_name = "-D3h"
-D6h = Symmetry.from_generators(D6, Csz)
-D6h.name = "6/mmm"
-D6h._s_name = "D6h"
->>>>>>> 276d4567
 
 # Cubic
 T = Symmetry.from_generators(C2, _cubic)
 T.name = "23"
-<<<<<<< HEAD
 T._schoenflies = "T"
 Th = Symmetry.from_generators(T, Ci)
 Th.name = "m-3"
@@ -1262,21 +1143,6 @@
 Oh = Symmetry.from_generators(O, Ci)
 Oh.name = "m-3m"
 Oh._schoenflies = "Oh"
-=======
-T._s_name = "T"
-Th = Symmetry.from_generators(T, Ci)
-Th.name = "m-3"
-Th._s_name = "Th"
-O = Symmetry.from_generators(C4, _cubic, C2x)
-O.name = "432"
-O._s_name = "O"
-Td = Symmetry.from_generators(T, _mirror_xy)
-Td.name = "-43m"
-Td._s_name = "Td"
-Oh = Symmetry.from_generators(O, Ci)
-Oh.name = "m-3m"
-Oh._s_name = "Oh"
->>>>>>> 276d4567
 
 
 class PointGroups(list):
@@ -1607,11 +1473,7 @@
                     "| "
                     + "| ".join(
                         [
-<<<<<<< HEAD
                             x._schoenflies.ljust(6),
-=======
-                            x._s_name.ljust(6),
->>>>>>> 276d4567
                             x.system.ljust(13),
                             x.name.ljust(6),
                             x.laue.name.ljust(6),
@@ -1623,7 +1485,6 @@
                 ]
             )
         )
-<<<<<<< HEAD
 
         return str_data
 
@@ -1732,116 +1593,6 @@
         else:
             return PointGroups._spacegroup2pointgroup_dict[pgn]["improper"]
 
-=======
-
-        return str_data
-
-    def get(name: Literal[PointGroups._point_group_names]):
-        """
-        Given a string or integer representation, this function will attempt to
-        return an associated Symmetry object.
-
-        This is done by first checking the labels defined in orix, which includes
-        Hermann-Mauguin ('m3m' or '2', etc.) and Shoenflies ('C6' or D3h', etc.).
-
-        If it cannot find a match in either list, it will attempt to look up the
-        space group name using diffpy's GetSpaceGroup, and relate that back
-        to a point group. this is equivalent to PointGroups.from_space_group(name)
-
-         Parameters
-        ----------
-        name : string in PointGroups._point_group_names
-            either the Hermann-Maugin or Shoenflies name for a crystallographic
-            point gorup.
-
-        Returns
-        -------
-        point_group
-            an object of Class `Symmetry` representing the requested
-            crystallographic point group.
-        """
-        # check the 'groups' list first, then 'permutations',
-        # then 'permutations_repeated'.
-        print(vars().keys())
-        for subset in ["groups", "permutations", "permutations_repeated"]:
-            pgs = PointGroups._pg_sets[subset]
-            pg_dict = dict([(x.name, x) for x in pgs])
-            if str(name).lower() in pg_dict.keys():
-                return pg_dict[name.lower()]
-            # repeat check with Shoenflies notation
-            pg_dict_s = dict([(x._s_name.lower(), x) for x in pgs])
-            if str(name).lower() in pg_dict_s.keys():
-                return pg_dict_s[name.lower()]
-        # If the name doesn't exist in orix, try diffpy
-        try:
-            return PointGroups.from_space_group(name)
-        # If the name still cannot be found, return a ValueError
-        except ValueError:
-            raise ValueError(
-                f"'name' must be one of {', '.join(map(str, pg_dict.keys()))},"
-                + f" {', '.join(map(str, pg_dict_s.keys()))}, or must be a string or "
-                + "integer recognized by diffpy.structure.spacegroups.GetSpaceGroup"
-                + f". name = '{name}' is not a valid value."
-            )
-
-    def from_space_group(
-        space_group_number: Union(int, str), proper: bool = False
-    ) -> Symmetry:
-        """
-        Maps a space group number or name to a crystallographic point group.
-
-        Parameters
-        ----------
-        space_group_number: int between 1-231,  or str
-            If is an int(n) or str(int(n)) where n is between 1 and 231, it will
-            return the point group of the nth space group, as defined by the
-            International Tables of Crystallogrphy. Otherwise, it will be passed
-            to diffpy's dictionary of space group names for interpretation.
-
-            Thus, 222 and '222' will both return symmetry.Oh (ie "432", the point
-            group of SG#222==Pn-3n), but 'P222' will return symmetry.D2
-            (ie "222", the proper point group of SG#16=='P222').
-
-        proper: bool
-            Whether to return the point group with proper rotations only
-            (``True``), or the full point group (``False``). Default is
-            ``False``.
-
-        Returns
-        -------
-        point_group
-            One of the 11 proper or 32 point groups.
-
-        Notes:
-        ----------
-        This function uses diffpy.structure.spacegroups to convert names to
-        space group IDs, and has some allowances for spelling and spacing
-        differences. Thus, variations like "Pm-3m", 221, "PM3m", and "Pn3n" all
-        map to symmetry.Oh == 'm-3m'. To see a full list of all name options
-        avaiable, use the following snippet:
-
-        >>> import diffpy.structure.spacegroups as sg
-        >>> sg._buildSGLookupTable()
-        >>> sg._sg_lookup_table.keys()
-
-        Examples
-        --------
-        >>> from orix.quaternion.symmetry import get_point_group
-        >>> pgOh = get_point_group(225)
-        >>> pgOh.name
-        'm-3m'
-        >>> pgO = get_point_group(225, proper=True)
-        >>> pgO.name
-        '432'
-        """
-        spg = GetSpaceGroup(space_group_number)
-        pgn = spg.point_group_name
-        if proper:
-            return PointGroups._spacegroup2pointgroup_dict[pgn]["proper"]
-        else:
-            return PointGroups._spacegroup2pointgroup_dict[pgn]["improper"]
-
->>>>>>> 276d4567
     @classmethod
     def get_set(self, name: Literal[PointGroups._subset_names] = "groups"):
         """
@@ -1960,17 +1711,10 @@
         raise ValueError(f"{name} is not a valid point group name")
     # if the matching point group as a Schoenflies name that ends in an x,y, or z,
     # it's a permutation of a point group. trade it for an unpermutated one.
-<<<<<<< HEAD
     if np.isin(g._schoenflies[-1], ["x", "y", "z"]):
         s_name = g._schoenflies[:-1]
         for g in PointGroups._pg_sets["permutations_repeated"]:
             if g._schoenflies == s_name:
-=======
-    if np.isin(g._s_name[-1], ["x", "y", "z"]):
-        s_name = g._s_name[:-1]
-        for g in PointGroups._pg_sets["permutations_repeated"]:
-            if g._s_name == s_name:
->>>>>>> 276d4567
                 break
     # add an inversion to get the laue group.
     g_laue = _get_unique_symmetry_elements(g, Ci)
