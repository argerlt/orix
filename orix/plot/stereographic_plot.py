--- conflicted
+++ resolved
@@ -224,11 +224,7 @@
             azimuth, polar = args
         else:
             raise ValueError(
-<<<<<<< HEAD
-                "Args must be either `Vector3d` or a tuple of azimuth and polar angles."
-=======
                 "Accepts only one (Vector3d) or two (azimuth, polar) input arguments."
->>>>>>> 35c721a3
             )
 
         # this is true for InversePoleFigure subclass
