# Copyright 2018-2024 the orix developers
#
# This file is part of orix.
#
# orix is free software: you can redistribute it and/or modify
# it under the terms of the GNU General Public License as published by
# the Free Software Foundation, either version 3 of the License, or
# (at your option) any later version.
#
# orix is distributed in the hope that it will be useful,
# but WITHOUT ANY WARRANTY; without even the implied warranty of
# MERCHANTABILITY or FITNESS FOR A PARTICULAR PURPOSE.  See the
# GNU General Public License for more details.
#
# You should have received a copy of the GNU General Public License
# along with orix.  If not, see <http://www.gnu.org/licenses/>.

"""Stereographic plot inheriting from :class:`~matplotlib.axes.Axes` for
plotting :class:`~orix.vector.Vector3d`.
"""

from copy import copy, deepcopy
from typing import Any, List, Literal, Optional, Tuple, Union

from matplotlib import rcParams
import matplotlib.axes as maxes
import matplotlib.collections as mcollections
import matplotlib.patches as mpatches
import matplotlib.path as mpath
import matplotlib.projections as mprojections
import matplotlib.pyplot as plt
import matplotlib.transforms as mtransforms
import numpy as np

from orix.measure import pole_density_function
from orix.projections import (
    InverseStereographicProjection,
    StereographicProjection,
)
from orix.vector import FundamentalSector, Vector3d
from orix.vector.fundamental_sector import _closed_edges_in_hemisphere

# This order determines which parts are plotted over other parts
ZORDER = dict(
    text=6,
    scatter=5,
    symmetry_marker=4,
    draw_circle=3,
    border=2,
    grid=1,
    mesh=0,
)


class StereographicPlot(maxes.Axes):
    """Stereographic plot for plotting :class:`~orix.vector.Vector3d`.

    Parameters
    ----------
    *args
        Arguments passed to :class:`matplotlib.axes.Axes`.
    hemisphere
        Which hemisphere to plot vectors in, either ``"upper"``
        (default) or ``"lower"``.
    azimuth_resolution
        Resolution of azimuth grid lines in degrees. Default is 10
        degrees.
    polar_resolution
        Resolution of polar grid lines in degrees. Default is 10
        degrees.
    **kwargs
        Keyword arguments passed to :class:`matplotlib.axes.Axes`.
    """

    name = "stereographic"
    _pad_xy = 0.05

    def __init__(
        self,
        *args,
        hemisphere: str = "upper",
        azimuth_resolution: Union[int, float] = 10,
        polar_resolution: Union[int, float] = 10,
        **kwargs,
    ):
        """Create an axis for plotting :class:`~orix.vector.Vector3d`."""
        self.hemisphere = hemisphere
        self._azimuth_resolution = azimuth_resolution
        self._polar_resolution = polar_resolution

        # Custom attribute to keep track of whether grid is on or off
        self._stereographic_grid = None

        super().__init__(*args, **kwargs)

        # Set ratio of y-unit to x-unit by adjusting the physical
        # dimension of the Axes (box), and centering the anchor (C)
        self.set_aspect("equal", adjustable="box", anchor="C")
        self.clear()

    def clear(self):
        super().clear()

        self.xaxis.set_ticks_position("none")
        self.yaxis.set_ticks_position("none")
        self.xaxis.set_tick_params(label1On=False)
        self.yaxis.set_tick_params(label1On=False)

        self.set_xlim(-1 - self._pad_xy, 1 + self._pad_xy)
        self.set_ylim(-1 - self._pad_xy, 1 + self._pad_xy)

        spines = self.spines
        for spine in spines.values():
            spine.set_visible(False)

        self.add_patch(
            mpatches.Circle(
                xy=(0, 0),
                radius=1,
                facecolor="none",
                edgecolor="k",
                label="sa_circle",
                zorder=ZORDER["border"],
            )
        )

        # Don't show rectangular grid
        self.grid(False)
        self.stereographic_grid(rcParams["axes.grid"])

    def format_coord(self, x, y):
        if np.sqrt(np.sum(np.square([x, y]))) > 1:
            return ""
        else:
            azimuth, polar = self._inverse_projection.xy2spherical(x, y)
            azimuth = azimuth[0]
            polar = polar[0]
            azimuth_deg = np.rad2deg(azimuth)
            polar_deg = np.rad2deg(polar)
            return (
                "\N{GREEK SMALL LETTER PHI}={:.2f}\N{GREEK SMALL LETTER PI} "
                "({:.2f}\N{DEGREE SIGN}), "
                "\N{GREEK SMALL LETTER THETA}={:.2f}\N{GREEK SMALL LETTER PI} "
                "({:.2f}\N{DEGREE SIGN})"
            ).format(azimuth / np.pi, azimuth_deg, polar / np.pi, polar_deg)

    def plot(
        self,
        *args: Union[Vector3d, Tuple[float, float], Tuple[np.ndarray, np.ndarray]],
        **kwargs,
    ):
        """Draw straight lines between vectors.

        This method overwrites :meth:`matplotlib.axes.Axes.plot`, see
        that method's docstring for parameters.

        Parameters
        ----------
        *args
            Vector(s), or azimuth and polar angles, the latter two
            passed as separate arguments (not keyword arguments).
        **kwargs
            Keyword arguments passed to
            :meth:`matplotlib.axes.Axes.plot`.

        See Also
        --------
        matplotlib.axes.Axes.plot
        """
        new_kwargs = dict(clip_on=True, linewidth=2, color="k", linestyle="-")
        x, y, _, updated_kwargs = self._prepare_to_call_inherited_method(
            args, kwargs, new_kwargs, sort=True
        )
        if x.size == 0:
            return

        super().plot(x, y, **updated_kwargs)

    def scatter(
        self,
        *args: Union[Vector3d, Tuple[float, float], Tuple[np.ndarray, np.ndarray]],
        **kwargs,
    ):
        """A scatter plot of vectors.

        This method overwrites :meth:`matplotlib.axes.Axes.scatter`, see
        that method's docstring for parameters.

        Parameters
        ----------
        *args
            Vector(s), or azimuth and polar angles, the latter two
            passed as separate arguments (not keyword arguments).
        **kwargs
            Keyword arguments passed to
            :meth:`matplotlib.axes.Axes.scatter`.

        See Also
        --------
        matplotlib.axes.Axes.scatter
        """
        new_kwargs = dict(zorder=ZORDER["scatter"], clip_on=False)
        out = self._prepare_to_call_inherited_method(args, kwargs, new_kwargs)
        x, y, visible, updated_kwargs = out
        if x.size == 0:
            return

        # Color(s)
        if "color" in updated_kwargs.keys():
            key_color = "color"
        else:
            key_color = "c"
        c = updated_kwargs.pop(key_color, "C0")
        c = _get_array_of_values(value=c, visible=visible)

        # Size(s)
        if "sizes" in updated_kwargs.keys():
            key_size = "sizes"
        else:
            key_size = "s"
        s = updated_kwargs.pop(key_size, None)
        if s is not None:
            s = _get_array_of_values(value=s, visible=visible)

        super().scatter(x, y, c=c, s=s, **updated_kwargs)

    def text(
        self,
        *args: Union[Vector3d, Tuple[float, float], Tuple[np.ndarray, np.ndarray]],
        offset: Optional[Tuple[float, float]] = None,
        **kwargs,
    ):
        """Add text to the axes.

        This method overwrites :meth:`matplotlib.axes.Axes.text`, see
        that method's docstring for parameters.

        Parameters
        ----------
        *args
            Vector(s), or azimuth and polar angles, the latter two
            passed as separate arguments (not keyword arguments).
        offset
            Tuple of offsets in stereographic coordinates (X, Y). No
            offset is applied if not given.
        **kwargs
            Keyword arguments passed to
            :meth:`matplotlib.axes.Axes.text`.

        See Also
        --------
        matplotlib.axes.Axes.text
        """
        new_kwargs = dict(va="bottom", ha="center", zorder=ZORDER["text"])
        out = self._prepare_to_call_inherited_method(
            args, kwargs, new_kwargs, offset=offset
        )
        x, y, _, updated_kwargs = out
        if x.size == 0:
            return
        super().text(x, y, **updated_kwargs)

    # ----------- Custom attributes and methods below here ----------- #

    @property
    def hemisphere(self) -> str:
        """Return or set the hemisphere to plot, either ``"upper"`` or
        ``"lower"``.

        :attr:`pole` is derived from this attribute.

        Parameters
        ----------
        value : str
            Either ``"upper"`` or ``"lower"``.
        """
        return self._hemisphere

    @hemisphere.setter
    def hemisphere(self, value: str):
        """Set hemisphere to plot."""
        value = value.lower()
        if value in ["upper", "lower"]:
            self._hemisphere = value
        else:
            raise ValueError(f"Hemisphere must be 'upper' or 'lower', not {value}.")

    @property
    def pole(self) -> int:
        """Return the projection pole, either -1 or 1, where -1 (1)
        means the projection point of the stereographic transform is the
        lower (upper) pole [00-1] ([001]), i.e. only vectors with z > 0
        (z < 0) are plotted.

        Derived from :attr:`hemisphere`.
        """
        return {"upper": -1, "lower": 1}[self.hemisphere]

    @property
    def _projection(self):
        return StereographicProjection(self.pole)

    @property
    def _inverse_projection(self):
        return InverseStereographicProjection(self.pole)

    def pole_density_function(
        self,
        *args: Union[np.ndarray, Vector3d],
        resolution: float = 1,
        sigma: float = 5,
        log: bool = False,
        colorbar: bool = True,
        weights: Optional[np.ndarray] = None,
        **kwargs: Any,
    ):
        """Compute the Pole Density Function (PDF) of vectors in the
        stereographic projection. See :cite:`rohrer2004distribution`.

        Parameters
        ----------
        *args
            Vector(s), or azimuth and polar angles of the vectors, the
            latter passed as two separate arguments.
        resolution
            The angular resolution of the sampling grid in degrees.
            Default value is 1.
        sigma
            The angular resolution of the applied broadening in degrees.
            Default value is 5.
        log
            If ``True`` the log(PDF) is calculated. Default is ``True``.
        colorbar
            If ``True`` a colorbar is shown alongside the PDF plot.
            Default is ``True``.
        weights
            The weights for the individual vectors. If not given, the
            weight of each vector is 1.
        **kwargs
            Keyword arguments passed to
            :meth:`matplotlib.axes.Axes.pcolormesh`.

        See Also
        --------
        orix.measure.pole_density_function
        orix.plot.InversePoleFigurePlot.pole_density_function
        orix.vector.Vector3d.pole_density_function
        """
        hist, (x, y) = pole_density_function(
            *args,
            resolution=resolution,
            sigma=sigma,
            log=log,
            hemisphere=self.hemisphere,
            weights=weights,
        )

        new_kwargs = dict(zorder=ZORDER["mesh"], clip_on=True)
        updated_kwargs = {**kwargs, **new_kwargs}

        # plot mesh
        updated_kwargs.setdefault("cmap", "magma")
        # mpl.QuadMesh handles masked values by default
        pc = self.pcolormesh(x, y, hist, **updated_kwargs)

        if colorbar:
            label = "MRD"
            if log:
                label = f"log({label})"
            plt.colorbar(pc, label=label, ax=self)

    def draw_circle(
        self,
        *args: Union[Vector3d, Tuple[float, float], Tuple[np.ndarray, np.ndarray]],
        opening_angle: Union[float, np.ndarray] = np.pi / 2,
        steps: int = 100,
        reproject: bool = False,
        reproject_plot_kwargs: Optional[dict] = None,
        **kwargs,
    ):
        r"""Draw great or small circles with a given `opening_angle` to
        one or multiple vectors.

        A vector must be present in the current hemisphere for its
        circle to be drawn.

        Parameters
        ----------
        args
            Vector(s), or azimuth and polar angles defining vectors, the
            latter two passed as separate arguments (not keyword
            arguments). Circles are drawn perpendicular to these with a
            given ``opening_angle``.
        opening_angle
            Opening angle(s) around the vector(s). Default is
            :math:`\pi/2`, giving a great circle. If an array is passed,
            its size must be equal to the number of circles to draw.
        steps
            Number of vectors to describe each circle, default is 100.
        reproject
            Whether to reproject parts of the circle(s) visible on the
            other hemisphere. Re-projection is achieved by reflection of
            the circle(s) parts located on the other hemisphere in the
            projection plane. Ignored if ``hemisphere`` is ``"both"``.
            Default is ``False``.
        reproject_plot_kwargs
            Keyword arguments passed to
            :meth:`matplotlib.axes.Axes.plot` to alter the appearance of
            parts of the circle(s) visible on the other hemisphere if
            ``reproject=True``. These lines are dashed by default.
            Values used for circle(s) on the current hemisphere are used
            unless values are passed here.
        **kwargs
            Keyword arguments passed to
            :meth:`matplotlib.axes.Axes.plot` to alter the circles'
            appearance.

        See Also
        --------
        orix.vector.Vector3d.get_circle
        """
        out = self._prepare_to_call_inherited_method(args, kwargs)
        x, y, visible, updated_kwargs = out
        if x.size == 0:
            return

        if isinstance(opening_angle, np.ndarray) and opening_angle.size == visible.size:
            opening_angle = opening_angle[visible]

        # Get set of `steps` vectors delineating a circle per vector
        v = self._inverse_projection.xy2vector(x, y)
        circles = v.get_circle(opening_angle=opening_angle, steps=steps).unit

        # Enable using one color per circle
        color = kwargs.pop("color", "C0")
        color2 = _get_array_of_values(value=color, visible=visible)

        # Set above which plotting elements circles will appear (zorder)
        new_kwargs = dict(zorder=ZORDER["draw_circle"], clip_on=True)
        for k, v in new_kwargs.items():
            kwargs.setdefault(k, v)

        for i, c in enumerate(circles):
            self.plot(c.azimuth, c.polar, color=color2[i], **kwargs)

        if reproject:
            if reproject_plot_kwargs is None:
                reproject_plot_kwargs = {}
            reproject_plot_kwargs.setdefault("linestyle", "--")
            # Simulate reflection about the projection plane by
            # temporarily setting the hemisphere to the other one
            other_hemisphere = {"upper": "lower", "lower": "upper"}
            self._hemisphere = other_hemisphere[self._hemisphere]
            for i, c in enumerate(circles):
                self.plot(
                    c.azimuth,
                    c.polar,
                    color=color2[i],
                    **reproject_plot_kwargs,
                )
            self._hemisphere = other_hemisphere[self._hemisphere]

    def restrict_to_sector(
        self,
        sector: FundamentalSector,
        pad: float = 1.3,
        show_edges: bool = True,
        **kwargs,
    ):
        """Restrict the stereographic axis to a
        :class:`~orix.vector.FundamentalSector`, typically obtained from
        :attr:`~orix.quaternion.Symmetry.fundamental_sector`.

        Parameters
        ----------
        sector
            Fundamental sector with edges delineating a fundamental
            sector.
        pad
            Padding outside the sector in the stereographic projection
            in degrees. Default is 1.3 degrees.
        show_edges
            Whether to draw the sector edges. Default is ``True``.
        **kwargs
            Keyword arguments passed to
            :class:`matplotlib.patches.PathPatch` if
            ``show_edges=True``.
        """
        original_pole = deepcopy(sector._pole)
        sector._pole = self.pole
        edges = sector.edges
        if edges.size == 0:
            return
        edges = _closed_edges_in_hemisphere(edges, sector, pole=self.pole)
        sector._pole = original_pole
        if edges.size == 0:
            return
        x, y, _ = self._pretransform_input((edges,))

        pad_angle = np.deg2rad(pad)
        verts = sector.vertices
        center = sector.center
        verts_normal = center.cross(verts)
        verts_rot = verts.rotate(verts_normal, pad_angle)
        x_pad, y_pad = self._projection.vector2xy(verts_rot)
        pad_min = 0.01
        if x_pad.size == 0:
            x_min, x_max = np.min(x) - pad_min, np.max(x) + pad_min
            y_min, y_max = np.min(y) - pad_min, np.max(y) + pad_min
        else:
            x_min = min([np.min(x) - pad_min, np.min(x_pad)])
            x_max = max([np.max(x) + pad_min, np.max(x_pad)])
            y_min = min([np.min(y) - pad_min, np.min(y_pad)])
            y_max = max([np.max(y) + pad_min, np.max(y_pad)])
        self.set(xlim=(x_min, x_max), ylim=(y_min, y_max))

        self.patches[0].set_visible(False)

        if show_edges:
            for k, v in [
                ("facecolor", "none"),
                ("edgecolor", "k"),
                ("linewidth", 1),
            ]:
                kwargs.setdefault(k, v)
            patch = mpatches.PathPatch(
                mpath.Path(np.column_stack([x, y]), closed=True),
                label="sa_sector",
                **kwargs,
            )
            self.add_patch(patch)
            self.set_clip_path(patch)
            labels = ["sa_azimuth_grid", "sa_polar_grid"]
            for c in self.collections:
                if c.get_label() in labels:
                    c.set_clip_path(patch)

    def show_hemisphere_label(self, **kwargs):
        """Add a hemisphere label (``"upper"``/``"lower"``) to the upper
        left of the plot.

        Parameters
        ----------
        **kwargs
            Keyword arguments passed to
            :func:`matplotlib.axes.Axes.text`.

        See Also
        --------
        hemisphere
        """
        new_kwargs = dict(ha="right", va="bottom")
        new_kwargs.update(kwargs)
        super().text(-0.71, 0.71, s=self.hemisphere, **new_kwargs)

    def set_labels(
        self,
        xlabel: Union[str, bool, None] = "x",
        ylabel: Union[str, bool, None] = "y",
        zlabel: Union[str, bool, None] = "z",
        **kwargs,
    ):
        """Set the reference frame's axes labels.

        Parameters
        ----------
        xlabel
            X axis label, default is ``"x"``. If ``False`` or ``None``,
            this label is not shown.
        ylabel
            Y axis label, default is ``"y"``. If ``False`` or ``None``,
            this label is not shown.
        zlabel
            Z axis label, default is ``"z"``. If ``False`` or ``None``,
            this label is not shown.
        """
        pos = [(1, 0), (0, 1), (0, 0)]
        for (x, y), label in zip(pos, [xlabel, ylabel, zlabel]):
            if label not in [None, False]:
                self._set_label(x=x, y=y, label=label, **kwargs)

    def stereographic_grid(
        self,
        show_grid: Optional[bool] = None,
        azimuth_resolution: Optional[float] = None,
        polar_resolution: Optional[float] = None,
    ):
        """Turn a stereographic grid on or off, and set the azimuth and
        polar grid resolution in degrees.

        Parameters
        ----------
        show_grid
            Whether to show grid lines. If any keyword arguments are
            passed, this is set to ``True``. If not given and there are
            no keyword arguments, the grid lines are toggled.
        azimuth_resolution
            Azimuth grid resolution in degrees. Default is 10 degrees.
            This can also be set upon initialization of the axes by
            passing ``azimuth_resolution`` to ``subplot_kw``.
        polar_resolution
            Polar grid resolution in degrees. Default is 10 degrees.
            This can also be set upon initialization of the axes by
            passing ``polar_resolution`` to ``subplot_kw``.

        See Also
        --------
        matplotlib.axes.Axes.grid
        """
        if (
            show_grid is None
            and self._stereographic_grid in [None, False]
            or show_grid is None
            and (azimuth_resolution is not None or polar_resolution is not None)
            or show_grid is True
        ) and hasattr(self, "patch"):
            self._azimuth_grid(azimuth_resolution)
            self._polar_grid(polar_resolution)
            self._stereographic_grid = True
        elif show_grid in [None, False] and self._stereographic_grid is True:
            # Remove grid
            has_azimuth, index_azimuth = self._has_collection(
                "sa_azimuth_grid", self.collections
            )
            has_polar, index_polar = self._has_collection(
                "sa_polar_grid", self.collections
            )
            if has_azimuth:
                if index_polar > index_azimuth:
                    index_polar -= 1
                self.collections[index_azimuth].remove()
            if has_polar:
                self.collections[index_polar].remove()
            self._stereographic_grid = False

    def symmetry_marker(self, v: Vector3d, folds: int, modifier="none", **kwargs):
        """Plot symmetry marker(s).

        Parameters
        ----------
        v
            Position of the marker(s) to plot.
        fold
            Which symmetry element to plot, can be either 1, 2, 3, 4 or 6.
        **kwargs
            Keyword arguments passed to :meth:`scatter`.
        """
        marker = _SymmetryMarker(
            v, size=kwargs.pop("s", 1), folds=folds, modifier=modifier
        )

        new_kwargs = dict(zorder=ZORDER["symmetry_marker"], clip_on=False)
        for k, v in new_kwargs.items():
            kwargs.setdefault(k, v)

        for vec, marker, marker_size in marker:
            if folds == 1:
                marker_size = marker_size / 2
            # It is not (currently) possible to make two-tone markers using custom-
            # defined Path objects in matplotlib. Instead, for inversion and
            # rotoinversion markers, a background white dot is plotted first, whereas
            # the top markers themselves have empty interiors.
            if modifier != "none":
                bg_kwargs = copy(kwargs)
                if "color" in bg_kwargs:
                    _ = bg_kwargs.pop("color")
                self.scatter(vec, color="w", s=marker_size * 0.2, **bg_kwargs)
            self.scatter(vec, marker=marker, s=marker_size, **kwargs)

        # TODO: Find a way to control padding, so that markers aren't
        #  clipped

    def _azimuth_grid(self, resolution: Optional[float] = None):
        """Set the azimuth grid resolution in degrees.

        Parameters
        ----------
        resolution
            Azimuth grid resolution in degrees. Default is 10 degrees.
            This can also be set upon initialization of the axes by
            passing ``azimuth_resolution`` to ``subplot_kw``.

        See Also
        --------
        polar_grid
        matplotlib.axes.Axes.grid
        """
        if resolution is not None:
            self._azimuth_resolution = resolution

        azimuth_start = np.arange(0, np.pi, np.radians(self._azimuth_resolution))
        polar = np.full(azimuth_start.size, np.pi / 2)
        if self.hemisphere == "lower":
            polar += 1e-9
        v_start = Vector3d.from_polar(azimuth_start, polar)
        x_start, y_start = self._projection.vector2xy(v_start)
        v_end = Vector3d.from_polar(azimuth_start + np.pi, polar)
        x_end, y_end = self._projection.vector2xy(v_end)

        kwargs = dict(
            linewidths=rcParams["grid.linewidth"],
            linestyle=rcParams["grid.linestyle"],
            alpha=rcParams["grid.alpha"],
            color=rcParams["grid.color"],
            antialiased=True,
            zorder=ZORDER["grid"],
        )

        label = "sa_azimuth_grid"
        lines = np.stack(((x_start, x_end), (y_start, y_end))).T
        lines_collection = mcollections.LineCollection(lines, label=label, **kwargs)
        has_collection, index = self._has_collection(label, self.collections)
        if has_collection:
            self.collections[index].remove()
        has_sector, sector_index = self._has_collection("sa_sector", self.patches)
        if has_sector:
            lines_collection.set_clip_path(self.patches[sector_index])
        self.add_collection(lines_collection)

    @staticmethod
    def _has_collection(label, collections):
        labels = [c.get_label() for c in collections]
        for i in range(len(labels)):
            if label == labels[i]:
                return True, i
        return False, -1

    def _polar_grid(self, resolution: Optional[float] = None):
        """Set the polar grid resolution in degrees.

        Parameters
        ----------
        resolution
            Polar grid resolution in degrees. Default is 15 degrees.
            This can also be set upon initialization of the axes by
            passing ``polar_resolution`` to ``subplot_kw``.

        See Also
        --------
        azimuth_grid
        matplotlib.axes.Axes.grid
        """
        if resolution is not None:
            self._polar_resolution = resolution

        res = np.radians(self._polar_resolution)

        polar = np.arange(res, np.pi, res)
        v = Vector3d.from_polar(np.zeros(polar.size), polar)
        radii, _ = self._projection.vector2xy(v)

        ec = rcParams["grid.color"]
        kwargs = dict(
            xy=(0, 0),
            linewidth=rcParams["grid.linewidth"],
            linestyle=rcParams["grid.linestyle"],
            alpha=rcParams["grid.alpha"],
            ec=ec,
            fc="none",
            antialiased=True,
            zorder=ZORDER["grid"],
        )

        circles = []
        for r in radii:
            circles.append(mpatches.Circle(radius=r, **kwargs))
        label = "sa_polar_grid"
        circles_collection = mcollections.PatchCollection(
            circles,
            label=label,
            edgecolors=kwargs["ec"],
            facecolors=kwargs["fc"],
            alpha=kwargs["alpha"],
        )
        has_collection, index = self._has_collection(label, self.collections)
        if has_collection:
            self.collections[index].remove()
        has_sector, sector_index = self._has_collection("sa_sector", self.patches)
        if has_sector:
            circles_collection.set_clip_path(self.patches[sector_index])
        self.add_collection(circles_collection)

    def _prepare_to_call_inherited_method(
        self,
        args: Union[Vector3d, Tuple[float, float], Tuple[np.ndarray, np.ndarray]],
        kwargs: dict,
        new_kwargs: Optional[dict] = None,
        sort: bool = False,
        offset: Tuple[float, float] = None,
    ) -> Tuple[np.ndarray, np.ndarray, np.ndarray, dict]:
        """Prepare arguments and keyword arguments passed to methods in
        :class:`StereographicPlot` inherited from
        :class:`matplotlib.axes.Axes`.

        Parameters
        ----------
        args
            Any arguments passed to the :class:`StereographicPlot`
            method.
        kwargs
            Any arguments passed to the :class:`StereographicPlot`
            method.
        new_kwargs
            Any default keyword arguments to be passed to the inherited
            method.
        sort
            Whether to sort vectors before passing them to Matplotlib.
            Default is ``False``.
        offset
            Tuple of offsets in (X, Y). No offset is applied if not
            given.

        Returns
        -------
        x
        y
        visible
        updated_kwargs
        """
        updated_kwargs = kwargs
        if new_kwargs is not None:
            for k, v in new_kwargs.items():
                updated_kwargs.setdefault(k, v)
        x, y, visible = self._pretransform_input(args, sort=sort, offset=offset)
        return x, y, visible, updated_kwargs

    def _pretransform_input(
        self,
        values: Union[Vector3d, Tuple[float, float], Tuple[np.ndarray, np.ndarray]],
        sort: bool = False,
        offset: Optional[Tuple[float, float]] = None,
    ) -> Tuple[np.ndarray, np.ndarray, np.ndarray]:
        """Return arrays of (X, Y) from input data.

        Parameters
        ----------
        values
            Spherical coordinates (azimuth, polar) or vectors. If
            spherical coordinates are given, they are assumed to
            describe unit vectors. Vectors will be made into unit
            vectors if they are not already.
        sort
            Whether to sort vectors before passing them to Matplotlib.
            Default is ``False``.
        offset
            Tuple of offsets in (X, Y). No offset is applied if not
            given.

        Returns
        -------
        X
            Stereographic X coordinates of unit vectors.
        Y
            Stereographic Y coordinates of unit vectors.
        visible
            Whether these values are visible on the axes.
        """
        pole = self.pole
        if len(values) == 2:
            azimuth, polar = values[0], values[1]
            if sort:
                order = _order_in_hemisphere(polar, pole)
                azimuth = azimuth[order]
                polar = polar[order]
            x, y = self._projection.spherical2xy(azimuth=azimuth, polar=polar)
            v = self._inverse_projection.xy2vector(x, y)
        else:
            try:
                v = values[0].flatten().unit
                if sort:
                    order = _order_in_hemisphere(v.polar, pole)
                    v = v[order]
                x, y = self._projection.vector2xy(v)
            except (ValueError, AttributeError):
                raise ValueError(
                    "Accepts only one (Vector3d) or two (azimuth, polar) input "
                    "arguments."
                )

        visible = v <= self._projection.region

        if offset is not None:
            x += offset[0]
            y += offset[1]

        return x, y, visible

    def _set_label(self, x: float, y: float, label: str, **kwargs):
        bbox_dict = dict(boxstyle="round, pad=0.1", fc="w", ec="w")
        new_kwargs = dict(ha="center", va="center", bbox=bbox_dict)
        new_kwargs.update(kwargs)
        super().text(x=x, y=y, s=label, **new_kwargs)


mprojections.register_projection(StereographicPlot)


def _get_array_of_values(
    value: Union[str, float, List[str], List[float]], visible: np.ndarray
) -> np.ndarray:
    """Return a usable array of ``value`` with the correct size
    even though ``value`` doesn't have as many elements as
    ``visible.size``, to be iterated over along with ``True`` elements
    in ``visible``.

    Parameters
    ----------
    value
        Typically a keyword argument value to be passed to some
        Matplotlib routine.
    visible
        Boolean array with as many elements as input vectors, only some
        of which are visible in the hemisphere (``True``).

    Returns
    -------
    array
        An array populated with ``value`` of a size equal to the number
        of ``True`` elements in ``visible``.
    """
    n = visible.size
    if not isinstance(value, str) and hasattr(value, "__iter__") and len(value) != n:
        value = value[0]
    if isinstance(value, str) or not hasattr(value, "__iter__"):
        value = [value] * n
    return np.asarray(value)[visible]


def _is_visible(polar: np.ndarray, pole: int) -> np.ndarray:
    """Return a boolean array describing whether the vector which the
    polar angles belong to are visible in the current hemisphere.

    Parameters
    ----------
    polar
    pole

    Returns
    -------
    polar_visible
        Boolean array with ``True`` for polar angles corresponding to
        vectors visible in this hemisphere.
    """
    if pole == -1:
        return polar <= np.pi / 2
    else:  # pole == 1
        return polar >= np.pi / 2


def _order_in_hemisphere(polar: np.ndarray, pole: int) -> Union[np.ndarray, None]:
    """Return order of vectors based on polar angles, so that the ones
    corresponding to vectors visible in this hemisphere are shifted to
    the start of the arrays.

    Used in :meth:`StereographicPlot._pretransform_input` when
    ``sort=True``.

    Parameters
    ----------
    polar
    pole

    Returns
    -------
    out
        If no vectors are visible, ``None`` is returned.
    """
    visible = _is_visible(polar, pole)
    if visible.size == 0 or not np.any(visible):
        return

    indices = np.asarray(visible != visible[0]).nonzero()[0]
    order = np.arange(visible.size)
    if indices.size != 0:
        order = np.roll(order, shift=-(indices[-1] + 1))

    return order


class _SymmetryMarker:
<<<<<<< HEAD
    """A class for creating Symmetry element markers. Intended for
    making stereographic plots of the crystallographic point groups.
=======
    """A class for creating Symmetry element markers. Intended for making
    stereographic plots of the crystallographic point groups.
>>>>>>> 276d4567

    Intended to be used indirectly in
    :func:`~orix.plot.StereographicPlot.symmetry_marker`.

    Parameters
    ----------
    v
<<<<<<< HEAD
        Vector(s) giving marker positions in the stereographic plot.
    size
        Value(s) passed to matplotlib to determine relative marker
        size.
    folds
        The rotational symmetry (typically 1, 2, 3, 4, or 6) that
        determines the symmetry marker's shape
        (circle, elliplse, triangle, square, or hex).
    modifier
        Determines what alterations, if any, should be added to
        the marker. None (the default)  or "rotation" will add
        nothing. "rotoinversion" will add a white rotoinversion
        symbol inside the marker, which for even-fold rotations is a
        polygon with half as many corners as the marker, and for an
        odd-fold rotation is a white dot. "inversion" will add an
        inversion symbol, which is a white dot. The default is None.
=======
        Vector(s) giving the positions of markers in a stereographic plot
    size
        Value(s) passed to matplotlib to determine relative marker size
    folds
        The rotational symmetry (typically 1, 2, 3, 4, or 6) that determines the
        symmetry marker's shape(circle, elliplse, triangle, square, or hex)'.
    modifier
        Determines what alterations, if any, should be added to the marker. "none" or
        None will add nothing. "rotoinversion" will add a white rotoinversion symbol
        inside the marker, which for even-fold rotations is a polygon with half as
        many corners, and for an odd-fold rotation is a white dot. "inversion" will
        add an inversion symbol, which is a white dot. The default is "none".
>>>>>>> 276d4567
    """

    def __init__(
        self,
        v: Vector3d | np.ndarray | list | tuple,
        size: int = 1,
        folds: Literal[1, 2, 3, 4, 6] = 2,
<<<<<<< HEAD
        modifier: Literal[None, "rotation", "rotoinversion", "inversion"] = None,
=======
        modifier: Literal[
            None, "none", "rotation", "rotoinversion", "inversion"
        ] = "none",
>>>>>>> 276d4567
    ):
        fold_opt = [1, 2, 3, 4, 6]
        if folds not in fold_opt:
            # NOTE: If anyone is interested insupoorting 5-fold, 7-fold,etc. rotations
            # in the future, be aware you will also need to modify the affine rotation
            # applied at the end of the self._marker property based on your axis
            # choices, or the markers will not properly align.
            raise ValueError(
                f"Folds must be one of {', '.join(map(str, fold_opt))}, not {folds}"
            )
        mod_opt = [None, "none", "rotation", "rotoinversion", "inversion"]
        if modifier not in mod_opt:
            raise ValueError(
<<<<<<< HEAD
                f"Modifier must be one of {', '.join(map(str, mod_opt))},"
                + "not {modifier}"
=======
                f"Modifier must be one of {', '.join(map(str, mod_opt))}, not {modifier}"
>>>>>>> 276d4567
            )
        self._vector = Vector3d(v)
        self._size = size
        self._folds = folds
        self._inner_shape = modifier

    @property
    def angle_deg(self) -> np.ndarray:
        """Position in degrees."""
        return np.rad2deg(self._vector.azimuth) + 90

    @property
    def multiplicity(self) -> np.ndarray:
        """Multiplicity of each symmetry marker, ie, how many  symmetrically
        equivalent markers will be plotted."""
        return np.ones(self.n) * self._size

    @property
    def n(self) -> int:
        """Number of symmetry markers."""
        return self._vector.size

<<<<<<< HEAD
    def __iter__(self) -> [Vector3d, mpath.Path, np.float64]:
=======
    def __iter__(self):
>>>>>>> 276d4567
        """Dunder function for iterating through multiple markers defined within a
        single _SymmetryMarker Class.

        For example, if a _SymmetryMarker is created with 4 vertices, this allows for
        iteration over those vertices in a 'for' loop."""
        for v, marker, size in zip(self._vector, self._marker, self.multiplicity):
            yield v, marker, size

    @property
    def _marker(self) -> mpath.Path:
        """Returns a matplotlib Path object that describes the symmetry marker's
        shape"""
        azimuth = self._vector.azimuth
        # pre-define inner cirle (reused)
        inner_circle = mpath.Path.circle((0, 0), 0.5)
        i_vert = np.copy(inner_circle.vertices)
        i_code = inner_circle.codes
        # pre-define 2-fold ellipse (reused)
        e_vert = np.copy(i_vert * 2)
        e_code = np.copy(i_code)
        e_vert[:, 1] = e_vert[:, 1] * ((1 - e_vert[:, 0] ** 2) ** 0.5) * 0.35
        if self._folds == 1:
            # return either a normal circle, or a cirle with a dot in the
            # center if this also an inversion center
            circle = mpath.Path.circle((0, 0), 0.75)
            vert = np.copy(circle.vertices)
            code = circle.codes
            if self._inner_shape == "inversion":
                verts = np.concatenate([vert, i_vert[::-1]])
                codes = np.concatenate([code, i_code])
                marker = mpath.Path(verts, codes)
            else:
                marker = mpath.Path(vert, code)
            return [marker.deepcopy() for ang in azimuth]
        if self._folds == 2:
            # use the ellipse defined above
            marker = mpath.Path(e_vert, e_code)
        else:
            # if it's not 2-fold, just use a default polygon
            marker = mpath.Path.unit_regular_polygon(self._folds)
        if self._inner_shape == "inversion":
            # add the inner circle
            verts = np.concatenate([marker.vertices, i_vert[::-1]])
            codes = np.concatenate([marker.codes, i_code])
            marker = mpath.Path(verts, codes)
        elif self._inner_shape == "rotoinversion":
            # add an inner shape with half the folds
            vert = np.copy(marker.vertices)
            code = np.copy(marker.codes)
            if self._folds == 4:
                inner = mpath.Path(e_vert, e_code)
            else:
                inner = mpath.Path.unit_regular_polygon(int(self._folds / 2))
            i_vert = np.copy(inner.vertices[::-1])
            i_code = np.copy(inner.codes)
            verts = np.concatenate([vert, i_vert])
            codes = np.concatenate([code, i_code])
            marker = mpath.Path(verts, codes)
        # rotate each marker to align with local symmetry lines
        # icons are not, by default, properly aligned. Let's fix that.
        if self._folds == 3:
            azimuth -= np.pi / 2
            azimuth[self._vector.polar > 1e-6] -= np.pi / 2

        trans = [mtransforms.Affine2D().rotate(a + (np.pi / 2)) for a in azimuth]

        return [marker.deepcopy().transformed(i) for i in trans]<|MERGE_RESOLUTION|>--- conflicted
+++ resolved
@@ -978,13 +978,8 @@
 
 
 class _SymmetryMarker:
-<<<<<<< HEAD
-    """A class for creating Symmetry element markers. Intended for
-    making stereographic plots of the crystallographic point groups.
-=======
     """A class for creating Symmetry element markers. Intended for making
     stereographic plots of the crystallographic point groups.
->>>>>>> 276d4567
 
     Intended to be used indirectly in
     :func:`~orix.plot.StereographicPlot.symmetry_marker`.
@@ -992,7 +987,6 @@
     Parameters
     ----------
     v
-<<<<<<< HEAD
         Vector(s) giving marker positions in the stereographic plot.
     size
         Value(s) passed to matplotlib to determine relative marker
@@ -1009,20 +1003,7 @@
         polygon with half as many corners as the marker, and for an
         odd-fold rotation is a white dot. "inversion" will add an
         inversion symbol, which is a white dot. The default is None.
-=======
-        Vector(s) giving the positions of markers in a stereographic plot
-    size
-        Value(s) passed to matplotlib to determine relative marker size
-    folds
-        The rotational symmetry (typically 1, 2, 3, 4, or 6) that determines the
-        symmetry marker's shape(circle, elliplse, triangle, square, or hex)'.
-    modifier
-        Determines what alterations, if any, should be added to the marker. "none" or
-        None will add nothing. "rotoinversion" will add a white rotoinversion symbol
-        inside the marker, which for even-fold rotations is a polygon with half as
-        many corners, and for an odd-fold rotation is a white dot. "inversion" will
-        add an inversion symbol, which is a white dot. The default is "none".
->>>>>>> 276d4567
+
     """
 
     def __init__(
@@ -1030,13 +1011,7 @@
         v: Vector3d | np.ndarray | list | tuple,
         size: int = 1,
         folds: Literal[1, 2, 3, 4, 6] = 2,
-<<<<<<< HEAD
         modifier: Literal[None, "rotation", "rotoinversion", "inversion"] = None,
-=======
-        modifier: Literal[
-            None, "none", "rotation", "rotoinversion", "inversion"
-        ] = "none",
->>>>>>> 276d4567
     ):
         fold_opt = [1, 2, 3, 4, 6]
         if folds not in fold_opt:
@@ -1050,12 +1025,8 @@
         mod_opt = [None, "none", "rotation", "rotoinversion", "inversion"]
         if modifier not in mod_opt:
             raise ValueError(
-<<<<<<< HEAD
                 f"Modifier must be one of {', '.join(map(str, mod_opt))},"
                 + "not {modifier}"
-=======
-                f"Modifier must be one of {', '.join(map(str, mod_opt))}, not {modifier}"
->>>>>>> 276d4567
             )
         self._vector = Vector3d(v)
         self._size = size
@@ -1078,11 +1049,7 @@
         """Number of symmetry markers."""
         return self._vector.size
 
-<<<<<<< HEAD
     def __iter__(self) -> [Vector3d, mpath.Path, np.float64]:
-=======
-    def __iter__(self):
->>>>>>> 276d4567
         """Dunder function for iterating through multiple markers defined within a
         single _SymmetryMarker Class.
 
