<<<<<<< HEAD
=======
#
>>>>>>> 607ae62f
# Copyright 2018-2025 the orix developers
#
# This file is part of orix.
#
# orix is free software: you can redistribute it and/or modify
# it under the terms of the GNU General Public License as published by
# the Free Software Foundation, either version 3 of the License, or
# (at your option) any later version.
#
# orix is distributed in the hope that it will be useful,
# but WITHOUT ANY WARRANTY; without even the implied warranty of
# MERCHANTABILITY or FITNESS FOR A PARTICULAR PURPOSE. See the
# GNU General Public License for more details.
#
# You should have received a copy of the GNU General Public License
# along with orix. If not, see <http://www.gnu.org/licenses/>.
<<<<<<< HEAD

from typing import TYPE_CHECKING, List, Optional
=======
#

from typing import TYPE_CHECKING
>>>>>>> 607ae62f

from matplotlib.axes import Axes
import matplotlib.colorbar as mbar
from matplotlib.image import AxesImage
from matplotlib.lines import Line2D
import matplotlib.patches as mpatches
from matplotlib.projections import register_projection
<<<<<<< HEAD
import matplotlib.pyplot as plt
from mpl_toolkits.axes_grid1 import make_axes_locatable
import numpy as np

from orix.constants import installed as orix_installed
from orix.constants import verify_dependency_or_raise
=======
from matplotlib_scalebar.dimension import _Dimension
from matplotlib_scalebar.scalebar import ScaleBar
from mpl_toolkits.axes_grid1 import make_axes_locatable
import numpy as np

if TYPE_CHECKING:  # pragma: no cover
    from orix.crystal_map.crystal_map import CrystalMap
>>>>>>> 607ae62f


class CrystalMapPlot(Axes):
    """Plotting of a :class:`~orix.crystal_map.crystal_map.CrystalMap`."""

    name = "plot_map"
    _data_axes = None
    _data_shape = None
    colorbar = None
    scalebar = None

    def plot_map(
        self,
<<<<<<< HEAD
        crystal_map: "orix.crystal_map.CrystalMap",
        value: Optional[np.ndarray] = None,
        scalebar: bool | None = None,
        scalebar_properties: Optional[dict] = None,
=======
        crystal_map: "CrystalMap",
        value: np.ndarray | None = None,
        scalebar: bool = True,
        scalebar_properties: dict | None = None,
>>>>>>> 607ae62f
        legend: bool = True,
        legend_properties: dict | None = None,
        override_status_bar: bool = False,
        **kwargs,
    ) -> AxesImage:
        """Plot a 2D map with any CrystalMap attribute as map values.

        Wraps :meth:`matplotlib.axes.Axes.imshow`, see that method for
        relevant keyword arguments.

        Parameters
        ----------
        crystal_map
            Crystal map object to obtain data to plot from.
        value
            Attribute array to plot. If value is ``None`` (default), a
            phase map is plotted.
        scalebar
            Whether to add a scalebar along the horizontal map dimension.
            Default is None, which will attempt to create a scalebar only
            if the necessary subpackage matplotlib_scalebar is detected.
            Passing True or False will force the addition or exclusion
            of a scalebar, respectively.
        scalebar_properties
            Dictionary of keyword arguments passed to
            :class:`mpl_toolkits.axes_grid1.anchored_artists.AnchoredSizeBar`.
        legend
            Whether to add a legend to the plot. This is only
            implemented for a phase plot (in which case default is
            ``True``).
        legend_properties
            Dictionary of keyword arguments passed to
            :meth:`matplotlib.axes.Axes.legend`.
        override_status_bar
            Whether to display Euler angles and any overlay values in
            the status bar when hovering over the map (default is
            ``False``).
        **kwargs
            Keyword arguments passed to
            :meth:`matplotlib.axes.Axes.imshow`.

        Returns
        -------
        im
            Image object, to be used further to get data from etc.

        See Also
        --------
        matplotlib.axes.Axes.imshow
        add_scalebar
        add_overlay
        add_colorbar

        Examples
        --------
        >>> from orix import data, plot
        >>> from orix.io import load

        Import a crystal map

        >>> xmap = data.sdss_ferrite_austenite()

        Plot a phase map

        >>> fig, ax = plt.subplots(subplot_kw=dict(projection="plot_map"))
        >>> _ = ax.plot_map(xmap)

        Add an overlay

        >>> ax.add_overlay(xmap, xmap.iq)

        Plot an arbitrary map property, also changing scalebar location

        >>> _ = plt.figure()
        >>> ax = plt.subplot(projection="plot_map")
        >>> _ = ax.plot_map(xmap, xmap.dp, scalebar_properties={"location": 4})

        Add a colorbar

        >>> cbar = ax.add_colorbar("Dot product")  # Get colorbar

        Plot orientation angle in degrees of one phase

        >>> xmap2 = xmap["austenite"]
        >>> austenite_angles = xmap2.orientations.angle * 180 / np.pi
        >>> fig = plt.figure()
        >>> ax = fig.add_subplot(projection="plot_map")
        >>> im = ax.plot_map(xmap2, austenite_angles)
        >>> _ = ax.add_colorbar("Orientation angle [deg]")

        Remove all figure and axes padding

        >>> _ = ax.remove_padding()

        Write annotated figure to file

        >>> #fig.savefig("image.png", pad_inches=0, bbox_inches="tight")

        Write un-annotated image to file

        >>> #plt.imsave("image2.png", im.get_array())
        """
        self._data_shape = crystal_map._original_shape

        patches = None
        if value is None:  # Phase map
            # Color each map pixel with corresponding phase color RGB tuple
            phase_id = crystal_map.get_map_data("phase_id")
            unique_phase_ids = np.unique(phase_id[~np.isnan(phase_id)])
            data = np.ones(phase_id.shape + (3,))
            for i, color in zip(
                unique_phase_ids, crystal_map.phases_in_data.colors_rgb
            ):
                mask = phase_id == int(i)
                data[mask] = data[mask] * color

            # Add legend patches to plot
            patches = []
            for _, p in crystal_map.phases_in_data:
                patches.append(mpatches.Patch(color=p.color_rgb, label=p.name))
        else:  # Create masked array of correct shape
            data = crystal_map.get_map_data(value)

        # Remove 1-dimensions
        data = np.squeeze(data)

        # Legend
        if legend and isinstance(patches, list):
            if legend_properties is None:
                legend_properties = {}
            self._add_legend(patches, **legend_properties)

        # Scalebar
        if scalebar is None:
            scalebar = orix_installed["matplotlib-scalebar"]
        if scalebar:
            if scalebar_properties is None:
                scalebar_properties = {}
            _ = self.add_scalebar(crystal_map, **scalebar_properties)

        im = self.imshow(X=data, **kwargs)
        if override_status_bar:
            im = self._override_status_bar(im, crystal_map)

        return im

<<<<<<< HEAD
    def add_scalebar(
        self, crystal_map: "orix.crystal_map.CrystalMap", **kwargs
    ) -> "ScaleBar":
=======
    def add_scalebar(self, crystal_map: "CrystalMap", **kwargs) -> ScaleBar:
>>>>>>> 607ae62f
        """Add a scalebar to the axes instance and return it.

        The scalebar is also available as an attribute :attr:`scalebar`.

        Parameters
        ----------
        crystal_map
            Crystal map instance to obtain necessary data from.
        **kwargs
            Keyword arguments passed to
            :class:`matplotlib_scalebar.scalebar.ScaleBar`.

        Returns
        -------
        bar
            Scalebar.

        Examples
        --------
        >>> from orix import data, plot
        >>> xmap = data.sdss_ferrite_austenite()

        Create a phase map without a scale bar and add it afterwards

        >>> fig = plt.figure()
        >>> ax = fig.add_subplot(projection="plot_map")
        >>> im = ax.plot_map(xmap, scalebar=False)
        >>> sbar = ax.add_scalebar(xmap, location=4, frameon=False)

        Notes
        ------
        This function requires `matplotlib-scalebar` to be installed.
        Please see the :doc:`installation guide <user/installation>`
        for details.
        """
        # Verify the necessary optional package is installed.
        verify_dependency_or_raise("matplotlib-scalebar", "Adding a scalebar")
        # if so, import the necessary modules.
        from matplotlib_scalebar.dimension import _Dimension
        from matplotlib_scalebar.scalebar import ScaleBar

        # create a matplotlib_scalebar object
        # Get whether z, y or x
        last_axis = crystal_map.ndim - 1
        horizontal = crystal_map._coordinate_axes[last_axis]

        # Set a reasonable unit dimension
        scan_unit = crystal_map.scan_unit
        if scan_unit == "px":
            dim = "pixel-length"
        elif scan_unit[-1] == "m":
            dim = "si-length"  # Default
        else:
            dim = _Dimension(scan_unit)

        # Set up arguments to AnchoredSizeBar() if not already present
        # in kwargs
        d = dict(
            pad=0.2,
            sep=3,
            border_pad=0.5,
            location="lower left",
            box_alpha=0.6,
            dimension=dim,
        )
        [kwargs.setdefault(k, v) for k, v in d.items()]

        # Create scalebar
        bar = ScaleBar(
            dx=crystal_map._step_sizes[horizontal],
            units=crystal_map.scan_unit,
            **kwargs,
        )
        self.axes.add_artist(bar)
        self.scalebar = bar

        return bar

    def add_overlay(self, crystal_map: "CrystalMap", item: str) -> None:
        """Use a crystal map property as gray scale values of a phase
        map.

        The property's range is adjusted to [0, 1] for maximum contrast.

        Parameters
        ----------
        crystal_map
            Crystal map object to obtain necessary data from.
        item
            Name of map property to scale phase array with. The property
            range is adjusted for maximum contrast.

        Examples
        --------
        >>> from orix import data, plot
        >>> xmap = data.sdss_ferrite_austenite()

        Plot a phase map with a map property as overlay

        >>> fig = plt.figure()
        >>> ax = fig.add_subplot(projection="plot_map")
        >>> im = ax.plot_map(xmap)
        >>> ax.add_overlay(xmap, xmap.dp)
        """
        image = self.images[0]
        image_data = image.get_array()

        if image_data.ndim < 3:
            # Adding overlay to a scalar plot (should this be allowed?)
            image_data = image.to_rgba(image_data)[:, :, :3]  # No alpha

        # Scale prop to [0, 1] to maximize image contrast
        overlay = crystal_map.get_map_data(item)
        overlay_min = np.nanmin(overlay)
        rescaled_overlay = (overlay - overlay_min) / (np.nanmax(overlay) - overlay_min)

        n_channels = 3
        for i in range(n_channels):
            image_data[:, :, i] *= rescaled_overlay

        image.set_data(image_data)

    def add_colorbar(self, label: str | None = None, **kwargs) -> mbar.Colorbar:
        """Add an opinionated colorbar to the figure and return it.

        The colorbar is also available as an attribute :attr:`colorbar`.

        Parameters
        ----------
        label
            Colorbar title, default is ``None``.
        **kwargs
            Keyword arguments passed to
            :meth:`mpl_toolkits.axes_grid1.make_axes_locatable.append_axes`.

        Returns
        -------
        cbar
            Colorbar.

        Examples
        --------
        >>> from orix import data
        >>> xmap = data.sdss_ferrite_austenite()
        >>> xmap.scan_unit
        'um'

        Plot a map property and add a colorbar

        >>> fig = plt.figure()
        >>> ax = fig.add_subplot(projection="plot_map")
        >>> im = ax.plot_map(xmap, xmap.dp, cmap="inferno")
        >>> cbar = ax.add_colorbar("Dot product")

        If the default options are not satisfactory, the colorbar can be
        updated

        >>> _ = cbar.ax.set_ylabel(ylabel="dp", rotation=90)
        """
        # Keyword arguments
        d = {"position": "right", "size": "5%", "pad": 0.1}
        [kwargs.setdefault(k, v) for k, v in d.items()]

        # Add colorbar
        divider = make_axes_locatable(self)
        cax = divider.append_axes(**kwargs)
        # Suppress warning raised in colorbar(). See
        # https://github.com/matplotlib/matplotlib/issues/21723.
        cax.set_axisbelow(True)
        cbar = self.figure.colorbar(self.images[0], cax=cax)

        # Set label with padding
        cbar.ax.get_yaxis().labelpad = 15
        cbar.ax.set_ylabel(label, rotation=270)

        self.colorbar = cbar

        return cbar

    def remove_padding(self) -> None:
        """Remove all white padding outside of the figure.

        Examples
        --------
        >>> from orix import data, plot
        >>> xmap = data.sdss_ferrite_austenite()

        Remove all figure and axes padding of a phase map

        >>> fig = plt.figure()
        >>> ax = fig.add_subplot(projection="plot_map")
        >>> _ = ax.plot_map(xmap)
        >>> ax.remove_padding()
        """
        self.set_axis_off()
        self.margins(0, 0)

        # Tune subplot layout
        cbar = self.images[0].colorbar
        if cbar is not None:
            right = self.figure.subplotpars.right
        else:
            right = 1
        self.figure.subplots_adjust(top=1, bottom=0, right=right, left=0)

    def _add_legend(self, patches: list[mpatches.Patch], **kwargs) -> None:
        """Add a legend to the axes object.

        Parameters
        ----------
        patches
            Patches with color code and name.
        **kwargs
            Keyword arguments passed to :meth:`matplotlib.axes.legend`.
        """
        d = {
            "borderpad": 0.3,
            "handlelength": 0.75,
            "handletextpad": 0.3,
            "framealpha": 0.6,
        }
        [kwargs.setdefault(k, v) for k, v in d.items()]
        self.legend(handles=patches, **kwargs)

    def _override_status_bar(
        self, image: AxesImage, crystal_map: "CrystalMap"
    ) -> AxesImage:
        """Display coordinates, a property value (if scalar values are
        plotted), and Euler angles (in radians) per data point in the
        status bar.

        This is done by overriding
        :meth:`matplotlib.images.AxesImage.get_cursor_data`,
        :meth:`matplotlib.images.AxesImage.format_cursor_data` and
        :meth:`matplotlib.axes.Axes.format_coord`.

        Parameters
        ----------
        image
            Image.
        crystal_map
            Crystal map object to obtain necessary data from.

        Returns
        -------
        image
            Image object where the above mentioned methods are
            overridden.
        """
        # Get data shape to plot
        n_rows, n_cols = self._data_shape

        # Get rotations, ensuring correct masking
        r = crystal_map.get_map_data("rotations", decimals=3)

        # Get image data, overwriting potentially masked regions set to 0.0
        image_data = image.get_array()  # numpy.masked.MaskedArray
        # Force float because np.nan is a float
        image_data = image_data.astype("float")
        image_data[image_data.mask] = np.nan

        def status_bar_data(event):
            col = int(event.xdata + 0.5)
            row = int(event.ydata + 0.5)
            return row, col, r[row, col], image_data[row, col]

        # Set width of status bar fields
        x_width = len(str(n_cols - 1))
        y_width = len(str(n_rows - 1))
        scalar_width = len(str(np.nanmax(image_data)))

        # Override
        image.get_cursor_data = status_bar_data
        self.axes.format_coord = lambda x, y: ""

        def format_status_bar_data_rgb(data):
            """Status bar format for RGB plots."""
            return (
                f"(y,x):({data[0]:{y_width}},{data[1]:{x_width}})"
                f" rot:({data[2][0]:5},{data[2][1]:5},{data[2][2]:5})"
            )

        def format_status_bar_data_scalar(data):
            """Status bar format for scalar plots."""
            return (
                f"(y,x):({data[0]:{y_width}},{data[1]:{x_width}})"
                f" val:{data[3]:{scalar_width}}"
                f" rot:({data[2][0]:5},{data[2][1]:5},{data[2][2]:5})"
            )

        # Pick status bar format and override this as well
        if image_data.ndim > 2 and image_data.shape[-1] == 3:
            image.format_cursor_data = format_status_bar_data_rgb
        else:
            image.format_cursor_data = format_status_bar_data_scalar

        return image


register_projection(CrystalMapPlot)<|MERGE_RESOLUTION|>--- conflicted
+++ resolved
@@ -1,7 +1,4 @@
-<<<<<<< HEAD
-=======
-#
->>>>>>> 607ae62f
+#
 # Copyright 2018-2025 the orix developers
 #
 # This file is part of orix.
@@ -18,37 +15,25 @@
 #
 # You should have received a copy of the GNU General Public License
 # along with orix. If not, see <http://www.gnu.org/licenses/>.
-<<<<<<< HEAD
-
-from typing import TYPE_CHECKING, List, Optional
-=======
 #
 
 from typing import TYPE_CHECKING
->>>>>>> 607ae62f
 
 from matplotlib.axes import Axes
 import matplotlib.colorbar as mbar
 from matplotlib.image import AxesImage
-from matplotlib.lines import Line2D
 import matplotlib.patches as mpatches
 from matplotlib.projections import register_projection
-<<<<<<< HEAD
-import matplotlib.pyplot as plt
 from mpl_toolkits.axes_grid1 import make_axes_locatable
 import numpy as np
 
-from orix.constants import installed as orix_installed
-from orix.constants import verify_dependency_or_raise
-=======
-from matplotlib_scalebar.dimension import _Dimension
-from matplotlib_scalebar.scalebar import ScaleBar
-from mpl_toolkits.axes_grid1 import make_axes_locatable
-import numpy as np
+from orix.constants import installed, verify_dependency_or_raise
 
 if TYPE_CHECKING:  # pragma: no cover
+    if installed["matplotlib-scalebar"]:
+        from matplotlib_scalebar.scalebar import ScaleBar
+
     from orix.crystal_map.crystal_map import CrystalMap
->>>>>>> 607ae62f
 
 
 class CrystalMapPlot(Axes):
@@ -62,17 +47,10 @@
 
     def plot_map(
         self,
-<<<<<<< HEAD
-        crystal_map: "orix.crystal_map.CrystalMap",
-        value: Optional[np.ndarray] = None,
-        scalebar: bool | None = None,
-        scalebar_properties: Optional[dict] = None,
-=======
         crystal_map: "CrystalMap",
         value: np.ndarray | None = None,
         scalebar: bool = True,
         scalebar_properties: dict | None = None,
->>>>>>> 607ae62f
         legend: bool = True,
         legend_properties: dict | None = None,
         override_status_bar: bool = False,
@@ -219,13 +197,7 @@
 
         return im
 
-<<<<<<< HEAD
-    def add_scalebar(
-        self, crystal_map: "orix.crystal_map.CrystalMap", **kwargs
-    ) -> "ScaleBar":
-=======
-    def add_scalebar(self, crystal_map: "CrystalMap", **kwargs) -> ScaleBar:
->>>>>>> 607ae62f
+    def add_scalebar(self, crystal_map: "CrystalMap", **kwargs) -> "ScaleBar":
         """Add a scalebar to the axes instance and return it.
 
         The scalebar is also available as an attribute :attr:`scalebar`.
@@ -235,8 +207,8 @@
         crystal_map
             Crystal map instance to obtain necessary data from.
         **kwargs
-            Keyword arguments passed to
-            :class:`matplotlib_scalebar.scalebar.ScaleBar`.
+            Keyword arguments passed on to
+            :class:`~matplotlib_scalebar.scalebar.ScaleBar`.
 
         Returns
         -------
@@ -261,13 +233,11 @@
         Please see the :doc:`installation guide <user/installation>`
         for details.
         """
-        # Verify the necessary optional package is installed.
         verify_dependency_or_raise("matplotlib-scalebar", "Adding a scalebar")
-        # if so, import the necessary modules.
+
         from matplotlib_scalebar.dimension import _Dimension
         from matplotlib_scalebar.scalebar import ScaleBar
 
-        # create a matplotlib_scalebar object
         # Get whether z, y or x
         last_axis = crystal_map.ndim - 1
         horizontal = crystal_map._coordinate_axes[last_axis]
@@ -293,7 +263,6 @@
         )
         [kwargs.setdefault(k, v) for k, v in d.items()]
 
-        # Create scalebar
         bar = ScaleBar(
             dx=crystal_map._step_sizes[horizontal],
             units=crystal_map.scan_unit,
