<<<<<<< HEAD
=======
#
>>>>>>> 607ae62f
# Copyright 2018-2025 the orix developers
#
# This file is part of orix.
#
# orix is free software: you can redistribute it and/or modify
# it under the terms of the GNU General Public License as published by
# the Free Software Foundation, either version 3 of the License, or
# (at your option) any later version.
#
# orix is distributed in the hope that it will be useful,
# but WITHOUT ANY WARRANTY; without even the implied warranty of
# MERCHANTABILITY or FITNESS FOR A PARTICULAR PURPOSE. See the
# GNU General Public License for more details.
#
# You should have received a copy of the GNU General Public License
# along with orix. If not, see <http://www.gnu.org/licenses/>.
<<<<<<< HEAD

=======
#

from __future__ import annotations
>>>>>>> 607ae62f

import copy
from typing import Any

import matplotlib.figure as mfigure
import matplotlib.pyplot as plt
import numpy as np

from orix.crystal_map.crystal_map_properties import CrystalMapProperties
from orix.crystal_map.phase_list import ALL_COLORS, Phase, PhaseList
from orix.quaternion.orientation import Orientation
from orix.quaternion.rotation import Rotation


class CrystalMap:
    """Crystallographic map of orientations, crystal phases and key
    properties associated with every spatial coordinate in a 1D or 2D.

    Parameters
    ----------
    rotations
        Rotation in each point. Must be passed with all spatial
        dimensions in the first array axis (flattened). May contain
        multiple rotations per point, included in the second array
        axes. Crystal map data size is set equal to the first array
        axis' size.
    phase_id
        Phase ID of each pixel. IDs equal to ``-1`` are considered not
        indexed. If not given, all points are considered to belong to
        one phase with ID ``0``.
    x
        Map x coordinate of each data point. If not given, the map is
        assumed to be 1D, and it is set to an array of increasing
        integers from 0 to the length of the ``phase_id`` array.
    y
        Map y coordinate of each data point. If not given, the map is
        assumed to be 1D, and it is set to ``None``.
    phase_list
        A list of phases in the data with their with names, space
        groups, point groups, and structures. The order in which the
        phases appear in the list is important, as it is this, and not
        the phases' IDs, that is used to link the phases to the
        input ``phase_id`` if the IDs aren't exactly the same as in
        ``phase_id``. If not given, a phase list with as many phases as
        there are unique phase IDs in ``phase_id`` is created.
    prop
        Dictionary of properties of each data point.
    scan_unit
        Length unit of the data. Default is ``"px"``.
    is_in_data
        Array of booleans signifying whether a point is in the data.

    See Also
    --------
    create_coordinate_arrays
    :mod:`~orix.data`
    :func:`~orix.io.load`

    Notes
    -----
    Data is stored as 1D arrays and reshaped when necessary.

    Examples
    --------
    Constructing a crystal map from scratch, with two rows and three
    columns and containing Austenite and Ferrite orientations

    >>> from diffpy.structure import Atom, Lattice, Structure
    >>> from orix.crystal_map import create_coordinate_arrays, CrystalMap, PhaseList
    >>> from orix.quaternion import Rotation
    >>> coords, n = create_coordinate_arrays(shape=(2, 3))
    >>> structures = [
    ...     Structure(
    ...         title="austenite",
    ...         atoms=[Atom("fe", [0] * 3)],
    ...         lattice=Lattice(0.360, 0.360, 0.360, 90, 90, 90)
    ...     ),
    ...     Structure(
    ...         title="ferrite",
    ...         atoms=[Atom("fe", [0] * 3)],
    ...         lattice=Lattice(0.287, 0.287, 0.287, 90, 90, 90)
    ...     )
    ... ]
    >>> xmap = CrystalMap(
    ...     rotations=Rotation.from_axes_angles([0, 0, 1], np.linspace(0, np.pi, n)),
    ...     phase_id=np.array([0, 0, 1, 1, 0, 1]),
    ...     x=coords["x"],
    ...     y=coords["y"],
    ...     phase_list=PhaseList(space_groups=[225, 229], structures=structures),
    ...     prop={"score": np.random.random(n)},
    ...     scan_unit="nm",
    ... )
    >>> xmap
    Phase  Orientations       Name  Space group  Point group  Proper point group       Color
        0     3 (50.0%)  austenite        Fm-3m         m-3m                 432    tab:blue
        1     3 (50.0%)    ferrite        Im-3m         m-3m                 432  tab:orange
    Properties: score
    Scan unit: nm

    Data in a crystal map can be selected in multiple ways. Let's
    demonstrate this on a dual phase dataset available in the
    :mod:`~orix.data` module

    >>> from orix import data
    >>> xmap = data.sdss_ferrite_austenite(allow_download=True)
    >>> xmap
    Phase   Orientations       Name  Space group  Point group  Proper point group       Color
        1   5657 (48.4%)  austenite         None          432                 432    tab:blue
        2   6043 (51.6%)    ferrite         None          432                 432  tab:orange
    Properties: iq, dp
    Scan unit: um
    >>> xmap.shape
    (100, 117)

    Selecting based on coordinates, passing ranges (slices), integers or
    both

    >>> xmap2 = xmap[20:40, 50:60]
    >>> xmap2
    Phase  Orientations       Name  Space group  Point group  Proper point group       Color
        1   148 (74.0%)  austenite         None          432                 432    tab:blue
        2    52 (26.0%)    ferrite         None          432                 432  tab:orange
    Properties: iq, dp
    Scan unit: um
    >>> xmap2.shape
    (20, 10)
    >>> xmap2 = xmap[20:40, 3]
    >>> xmap2
    Phase  Orientations       Name  Space group  Point group  Proper point group       Color
        1    16 (80.0%)  austenite         None          432                 432    tab:blue
        2     4 (20.0%)    ferrite         None          432                 432  tab:orange
    Properties: iq, dp
    Scan unit: um
    >>> xmap2.shape
    (20, 1)

    Note that 1-dimensions are NOT removed

    >>> xmap2 = xmap[10, 10]
    >>> xmap2
    Phase  Orientations     Name  Space group  Point group  Proper point group       Color
        2    1 (100.0%)  ferrite         None          432                 432  tab:orange
    Properties: iq, dp
    Scan unit: um
    >>> xmap2.shape
    (1, 1)

    Select by phase name(s)

    >>> xmap2 = xmap["austenite"]
    >>> xmap2
    Phase  Orientations       Name  Space group  Point group  Proper point group     Color
        1  5657 (100.0%)  austenite         None          432                 432  tab:blue
    Properties: iq, dp
    Scan unit: um
    >>> xmap2.shape
    (100, 117)
    >>> xmap["austenite", "ferrite"]
    Phase  Orientations       Name  Space group  Point group  Proper point group       Color
        1  5657 (48.4%)  austenite         None          432                 432    tab:blue
        2  6043 (51.6%)    ferrite         None          432                 432  tab:orange
    Properties: iq, dp
    Scan unit: um

    Select by indexed and not indexed data

    >>> xmap["indexed"]
    Phase  Orientations       Name  Space group  Point group  Proper point group       Color
        1  5657 (48.4%)  austenite         None          432                 432    tab:blue
        2  6043 (51.6%)    ferrite         None          432                 432  tab:orange
    Properties: iq, dp
    Scan unit: um
    >>> xmap["not_indexed"]
    No data.

    Select with a boolean array (possibly chained)

    >>> xmap[xmap.dp > 0.81]
    Phase  Orientations       Name  Space group  Point group  Proper point group       Color
        1  4092 (44.8%)  austenite         None          432                 432    tab:blue
        2  5035 (55.2%)    ferrite         None          432                 432  tab:orange
    Properties: iq, dp
    Scan unit: um
    >>> xmap[(xmap.iq > np.mean(xmap.iq)) & (xmap.phase_id == 1)]
    Phase  Orientations       Name  Space group  Point group  Proper point group     Color
        1  1890 (100.0%)  austenite         None          432                 432  tab:blue
    Properties: iq, dp
    Scan unit: um
    """

    def __init__(
        self,
        rotations: "Rotation | CrystalMap",
        phase_id: np.ndarray | None = None,
        x: np.ndarray | None = None,
        y: np.ndarray | None = None,
        phase_list: PhaseList | None = None,
        prop: dict | None = None,
        scan_unit: str | None = "px",
        is_in_data: np.ndarray | None = None,
    ) -> None:
        if isinstance(rotations, CrystalMap):
            return CrystalMap.__init__(
                self,
                rotations.rotations,
                rotations.phase_id,
                rotations.x,
                rotations.y,
                rotations.phases,
                rotations.prop,
                rotations.scan_unit,
                rotations.is_in_data,
            )
        # Set rotations
        if not isinstance(rotations, Rotation):
            raise ValueError(
                f"rotations must be of type {Rotation}, not {type(rotations)}."
            )
        self._rotations = rotations

        # Set data size
        data_size = rotations.shape[0]

        # Set phase IDs
        if phase_id is None:  # Assume single phase data
            phase_id = np.zeros(data_size)
        phase_id = phase_id.astype(int)
        self._phase_id = phase_id

        # Set data point IDs
        point_id = np.arange(data_size)
        self._id = point_id

        # Set spatial coordinates
        if x is None and y is None:
            x = np.arange(data_size)
        self._x = x
        self._y = y

        # Create phase list
        # Sorted in ascending order
        unique_phase_ids = np.unique(phase_id)
        include_not_indexed = False
        if unique_phase_ids[0] == -1:
            include_not_indexed = True
            unique_phase_ids = unique_phase_ids[1:]
        # Also sorted in ascending order
        if phase_list is None:
            self._phases = PhaseList(ids=unique_phase_ids)
        else:
            phase_list = phase_list.deepcopy()
            phase_ids = phase_list.ids
            n_different = len(phase_ids) - len(unique_phase_ids)
            if n_different > 0:
                # Remove superfluous phases by removing the phases whose
                # ID is not in the ID array, in descending list order
                for i in phase_ids[::-1]:
                    if i not in unique_phase_ids:
                        del phase_list[i]
                        n_different -= 1
                    if n_different == 0:
                        break
            elif n_different < 0:
                # Create new phase list adding the missing phases with
                # default initial values (but unique colors)
                phase_dict = {}
                all_colors = list(ALL_COLORS.keys())
                all_unique_colors = np.delete(
                    all_colors, np.isin(all_colors, phase_list.colors)
                )
                ci = 0
                for i in unique_phase_ids:
                    if i in phase_ids:
                        phase_dict[i] = phase_list[i]
                    else:
                        phase_dict[i] = Phase(color=all_unique_colors[ci])
                        ci += 1
                phase_list = PhaseList(phase_dict)
            # Ensure phase list IDs correspond to IDs in phase_id array
            new_ids = list(unique_phase_ids.astype(int))
            phase_list._dict = dict(zip(new_ids, phase_list._dict.values()))
            self._phases = phase_list

        # Set whether measurements are indexed
        is_indexed = np.ones(data_size, dtype=bool)
        is_indexed[phase_id == -1] = False

        # Add "not_indexed" to phase list and ensure not indexed points
        # have correct phase ID
        if include_not_indexed:
            self.phases.add_not_indexed()
            self._phase_id[~is_indexed] = -1

        # Set array with True for points in data
        if is_in_data is None:
            is_in_data = np.ones(data_size, dtype=bool)
        self.is_in_data = is_in_data

        # Set scan unit
        self.scan_unit = scan_unit

        # Set properties
        if prop is None:
            prop = {}
        self._prop = CrystalMapProperties(prop, id=point_id)

        # Set original data shape (needed if data shape changes in
        # __getitem__())
        self._original_shape = self._data_shape_from_coordinates(only_is_in_data=False)

    @property
    def id(self) -> np.ndarray:
        """Return the ID of points in data."""
        return self._id[self.is_in_data]

    @property
    def size(self) -> int:
        """Return the total number of points in data."""
        return np.count_nonzero(self.is_in_data)

    @property
    def shape(self) -> tuple:
        """Return the shape of points in data."""
        return self._data_shape_from_coordinates()

    @property
    def ndim(self) -> int:
        """Return the number of data dimensions of points in data."""
        return len(self.shape)

    @property
    def x(self) -> np.ndarray | None:
        """Return the x coordinates of points in data."""
        if self._x is None or len(np.unique(self._x)) == 1:
            return
        else:
            return self._x[self.is_in_data]

    @property
    def y(self) -> np.ndarray | None:
        """Return the y coordinates of points in data."""
        if self._y is None or len(np.unique(self._y)) == 1:
            return
        else:
            return self._y[self.is_in_data]

    @property
    def dx(self) -> float:
        """Return the x coordinate step size."""
        return _step_size_from_coordinates(self._x)

    @property
    def dy(self) -> float:
        """Return the y coordinate step size."""
        return _step_size_from_coordinates(self._y)

    @property
    def row(self) -> np.ndarray | None:
        """Return the row coordinate of each point in the data.

        Returns ``None`` if :attr:`z` is not ``None``.

        Examples
        --------
        >>> from orix.crystal_map import CrystalMap
        >>> xmap = CrystalMap.empty((3, 4))
        >>> xmap.row
        array([0, 0, 0, 0, 1, 1, 1, 1, 2, 2, 2, 2])
        >>> xmap[1:3, 1:3].row
        array([0, 0, 1, 1])
        """
        orig_shape = self._original_shape
        if len(orig_shape) == 1:
            if self.x is None:
                orig_shape += (1,)
            else:
                orig_shape = (1,) + orig_shape
        rows, _ = np.indices(orig_shape)
        rows = rows.flatten()[self.is_in_data]
        rows -= rows.min()
        return rows

    @property
    def col(self) -> np.ndarray | None:
        """Return the column coordinate of each point in the data.

        Returns ``None`` if :attr:`z` is not ``None``.

        Examples
        --------
        >>> from orix.crystal_map import CrystalMap
        >>> xmap = CrystalMap.empty((3, 4))
        >>> xmap.col
        array([0, 1, 2, 3, 0, 1, 2, 3, 0, 1, 2, 3])
        >>> xmap[1:3, 1:3].col
        array([0, 1, 0, 1])
        """
        shape = self._original_shape
        if len(shape) == 1:
            if self.x is None:
                shape += (1,)
            else:
                shape = (1,) + shape
        _, cols = np.indices(shape)
        cols = cols.flatten()[self.is_in_data]
        cols -= cols.min()
        return cols

    @property
    def phase_id(self) -> np.ndarray:
        """Return or set the phase IDs of points in data.

        Parameters
        ----------
        value : numpy.ndarray or int
            Phase ID of points in data.
        """
        return self._phase_id[self.is_in_data]

    @phase_id.setter
    def phase_id(self, value: np.ndarray | int) -> None:
        """Set phase ID of points in data."""
        self._phase_id[self.is_in_data] = value
        if value == -1 and "not_indexed" not in self.phases.names:
            self.phases.add_not_indexed()

    @property
    def phases(self) -> PhaseList:
        """Return or set the list of phases.

        Parameters
        ----------
        value : PhaseList
            Phase list with at least as many phases as unique phase IDs
            in :attr:`phase_id`.

        Raises
        ------
        ValueError
            If there are fewer phases in the list than unique phase IDs.
        """
        return self._phases

    @phases.setter
    def phases(self, value: PhaseList) -> None:
        """Set the list of phases."""
        if np.unique(self.phase_id).size > value.size:
            raise ValueError(
                "There must be at least as many phases as there are unique phase IDs"
            )
        else:
            self._phases = value

    @property
    def phases_in_data(self) -> PhaseList:
        """Return the list of phases in data.

        See Also
        --------
        phases

        Notes
        -----
        Can be useful when there are phases in :attr:`phases` which are
        not in the data.
        """
        unique_ids = np.unique(self.phase_id)
        phase_list = self.phases[np.intersect1d(unique_ids, self.phases.ids)]
        if isinstance(phase_list, Phase):  # One phase in data
            # Get phase ID so it carries over to the new `PhaseList`
            # instance
            phase = phase_list  # Since it's actually a single phase
            phase_id = self.phases.id_from_name(phase.name)
            return PhaseList(phases=phase, ids=phase_id)
        else:  # Multiple phases in data
            return phase_list

    @property
    def rotations(self) -> Rotation:
        """Return the rotations in the data."""
        return self._rotations[self.is_in_data]

    @property
    def rotations_per_point(self) -> int:
        """Return the number of rotations per data point in data."""
        return self.rotations.size // self.is_indexed.size

    @property
    def rotations_shape(self) -> tuple:
        """Return the shape of :attr:`rotations`.

        Notes
        -----
        Map shape and possible multiple rotations per point are
        accounted for. 1-dimensions are squeezed out.
        """
        return tuple(i for i in self.shape + (self.rotations_per_point,) if i != 1)

    @property
    def orientations(self) -> Orientation:
        """Return orientations (rotations respecting symmetry), in data.

        Raises
        ------
        ValueError
            When the (potentially sliced map) has more than one phase in
            the data.

        Examples
        --------
        >>> from orix import data
        >>> xmap = data.sdss_ferrite_austenite(allow_download=True)
        >>> xmap
        Phase   Orientations       Name  Space group  Point group  Proper point group       Color
            1   5657 (48.4%)  austenite         None          432                 432    tab:blue
            2   6043 (51.6%)    ferrite         None          432                 432  tab:orange
        Properties: iq, dp
        Scan unit: um
        >>> xmap["austenite"].orientations
        Orientation (5657,) 432
        [[ 0.8686  0.3569 -0.2749 -0.2064]
         [ 0.8681  0.3581 -0.2744 -0.2068]
         [ 0.8684  0.3578 -0.2751 -0.2052]
         ...
         [ 0.9639  0.022   0.0754 -0.2545]
         [ 0.8854  0.3337 -0.2385  0.2187]
         [ 0.885   0.3341 -0.2391  0.2193]]
        """
        phases = self.phases_in_data
        if phases.size == 1:
            # Extract top matching rotations per point, if more than one
            if self.rotations_per_point > 1:
                rotations = self.rotations[:, 0]
            else:
                rotations = self.rotations
            # Point group can be None, so it cannot be passed upon
            # initialization to Orientation but has to be set afterwards
            # to trigger the checks
            orientations = Orientation(rotations)
            orientations.symmetry = phases[:].point_group
            return orientations
        else:
            raise ValueError(
                f"Data has the phases {phases.names}, however, you are executing a "
                "command that only permits one phase."
            )

    @property
    def is_indexed(self) -> np.ndarray:
        """Return whether points in data are indexed."""
        return self.phase_id != -1

    @property
    def all_indexed(self) -> np.ndarray:
        """Return whether all points in data are indexed."""
        return np.count_nonzero(self.is_indexed) == self.is_indexed.size

    @property
    def prop(self) -> CrystalMapProperties:
        """Return the data properties in each data point."""
        self._prop.is_in_data = self.is_in_data
        self._prop.id = self.id
        return self._prop

    @property
    def _coordinates(self) -> dict[str, np.ndarray | None]:
        """Return the coordinates of points in the data."""
        return {"y": self.y, "x": self.x}

    @property
    def _all_coordinates(self) -> dict[str, np.ndarray | None]:
        """Return the coordinates of all points."""
        return {"y": self._y, "x": self._x}

    @property
    def _step_sizes(self) -> dict[str, float | None]:
        """Return the step sizes of dimensions in the data."""
        return {"y": self.dy, "x": self.dx}

    @property
    def _coordinate_axes(self) -> dict:
        """Return which data axis corresponds to which coordinate."""
        present_coordinates = [k for k, v in self._coordinates.items() if v is not None]
        return {i: coord for i, coord in zip(range(self.ndim), present_coordinates)}

    def __getattr__(self, item) -> Any:
        """Return an attribute in the :attr:`prop` dictionary directly
        from the ``CrystalMap`` instance.

        Called when the default attribute access fails with an
        ``AttributeError``.
        """
        if item in self.__getattribute__("_prop"):
            # Calls CrystalMapProperties.__getitem__()
            return self.prop[item]
        else:
            return object.__getattribute__(self, item)

    def __setattr__(self, name: str, value: Any) -> None:
        """Set a class instance attribute."""
        if hasattr(self, "_prop") and name in self._prop:
            # Calls CrystalMapProperties.__setitem__()
            self.prop[name] = value
        else:
            return object.__setattr__(self, name, value)

    def __getitem__(self, key: str | slice | tuple | int | np.ndarray) -> CrystalMap:
        """Get a masked copy of the CrystalMap instance.

        See the docstring of ``__init__()`` for examples.

        Parameters
        ----------
        key
            If ``str``, it must be a valid phase or ``"not_indexed"`` or
            ``"indexed"``. If ``slice`` or ``tuple``, it must be within
            the map shape. If ``int``, it must be a valid
            :attr:`self.id`. If boolean array, it must be of map shape.
        """
        # Initiate a mask to be added to the returned copy of the
        # CrystalMap instance, to ensure that only the unmasked values
        # are in the data of the copy (True in `is_in_data`). First, no
        # points are in the data, but are added if they satisfy the
        # condition in the input key.
        is_in_data = np.zeros(self.size, dtype=bool)

        # The original mask might already have set some points to not be
        # in the data. If so, `is_in_data` is used to update the
        # original `is_in_data`. Since `new_is_in_data` is not initiated
        # for all key types, we declare it here and check for it later.
        new_is_in_data = None

        # Override mask values
        if isinstance(key, str) or (isinstance(key, tuple) and isinstance(key[0], str)):
            # From phase string(s)
            if not isinstance(key, tuple):  # Make single string iterable
                key = (key,)
            for k in key:
                for phase_id, phase in self.phases:
                    if k == phase.name:
                        is_in_data[self.phase_id == phase_id] = True
                    elif k.lower() == "indexed":
                        # Add all indexed phases to data
                        is_in_data[self.phase_id != -1] = True
        elif isinstance(key, np.ndarray) and key.dtype == np.bool_:
            # From boolean numpy array
            is_in_data = key
        elif isinstance(key, (slice, int)) or (
            isinstance(key, tuple)
            and any([(isinstance(i, slice) or isinstance(i, int)) for i in key])
        ):
            # From slice(s) or int
            if isinstance(key, (slice, int)):
                key = (key,)

            slices = [slice(None, None, None)] * self.ndim
            for i, k in enumerate(key):
                slices[i] = k

            new_is_in_data_slice = np.zeros(self.shape, dtype=bool)  # > 1D
            new_is_in_data_slice[tuple(slices)] = True

            # Insert new (sub)mask into old full mask
            new_is_in_data = self.is_in_data.reshape(self._original_shape).copy()
            new_is_in_data[self._data_slices_from_coordinates()] = new_is_in_data_slice
            new_is_in_data = new_is_in_data.ravel()

        # Insert the mask into a mask with the full map shape, if not
        # done already
        if new_is_in_data is None:
            new_is_in_data = np.zeros_like(self.is_in_data, dtype=bool)  # 1D
            new_is_in_data[self.id] = is_in_data

        # Return a copy with all attributes shallow except for the mask
        new_map = copy.copy(self)
        new_map.is_in_data = new_is_in_data

        return new_map

    def __repr__(self) -> str:
        """Return a nice representation of the data."""
        if self.size == 0:
            return "No data."

        phases = self.phases_in_data
        phase_ids = self.phase_id

        # Ensure attributes set to None are treated OK
        names = ["None" if not name else name for name in phases.names]
        sg_names = ["None" if not i else i.short_name for i in phases.space_groups]
        pg_names = ["None" if not i else i.name for i in phases.point_groups]
        ppg_names = [
            "None" if not i else i.proper_subgroup.name for i in phases.point_groups
        ]

        # Determine column widths
        unique_phases = np.unique(phase_ids)
        p_sizes = [np.where(phase_ids == i)[0].size for i in unique_phases]
        id_len = 5
        ori_len = max(max([len(str(p_size)) for p_size in p_sizes]) + 9, 12)
        name_len = max(max([len(n) for n in names]), 4)
        sg_len = max(max([len(i) for i in sg_names]), 11)
        pg_len = max(max([len(i) for i in pg_names]), 11)
        ppg_len = max(max([len(i) for i in ppg_names]), 18)
        col_len = max(max([len(i) for i in phases.colors]), 5)

        # Column alignment
        align = ">"  # right ">" or left "<"

        # Header (note the two-space spacing)
        representation = (
            "{:{align}{width}}  ".format("Phase", width=id_len, align=align)
            + "{:{align}{width}}  ".format("Orientations", width=ori_len, align=align)
            + "{:{align}{width}}  ".format("Name", width=name_len, align=align)
            + "{:{align}{width}}  ".format("Space group", width=sg_len, align=align)
            + "{:{align}{width}}  ".format("Point group", width=pg_len, align=align)
            + "{:{align}{width}}  ".format(
                "Proper point group", width=ppg_len, align=align
            )
            + "{:{align}{width}}\n".format("Color", width=col_len, align=align)
        )

        # Overview of data for each phase
        for i, phase_id in enumerate(unique_phases.astype(int)):
            p_size = np.where(phase_ids == phase_id)[0].size
            p_fraction = 100 * p_size / self.size
            ori_str = f"{p_size} ({p_fraction:.1f}%)"
            representation += (
                f"{phase_id:{align}{id_len}}  "
                + f"{ori_str:{align}{ori_len}}  "
                + f"{names[i]:{align}{name_len}}  "
                + f"{sg_names[i]:{align}{sg_len}}  "
                + f"{pg_names[i]:{align}{pg_len}}  "
                + f"{ppg_names[i]:{align}{ppg_len}}  "
                + f"{phases.colors[i]:{align}{col_len}}\n"
            )

        # Properties and spatial coordinates
        props = []
        for k in self.prop.keys():
            props.append(k)
        representation += "Properties: " + ", ".join(props) + "\n"

        # Scan unit
        representation += f"Scan unit: {self.scan_unit}"

        return representation

    def deepcopy(self) -> CrystalMap:
        """Return a deep copy using :func:`copy.deepcopy` function."""
        return copy.deepcopy(self)

    @classmethod
    def empty(
        cls,
        shape: int | tuple[int, int] | tuple[int] | None = None,
        step_sizes: float | tuple[float] | tuple[float, float] | None = None,
    ) -> CrystalMap:
        """Return a crystal map of a given 2D shape and step sizes with
        identity rotations.

        Parameters
        ----------
        shape
            Map shape. Default is a 2D map of shape (5, 10), i.e. with
            five rows and ten columns.
        step_sizes
            Map step sizes. If not given, it is set to 1 px in each map
            direction given by ``shape``.

        Returns
        -------
        xmap
            Crystal map.
        """
        d, n = create_coordinate_arrays(shape, step_sizes)
        d["rotations"] = Rotation.identity((n,))
        return cls(**d)

    def get_map_data(
        self,
        item: str | np.ndarray,
        decimals: int | None = None,
        fill_value: int | float | None = np.nan,
    ) -> np.ndarray:
        """Return an array of a class instance attribute, with values
        equal to ``False`` in :attr:`self.is_in_data` set to
        ``fill_value``, of map data shape.

        Parameters
        ----------
        item
            Name of the class instance attribute or a
            :class:`numpy.ndarray`.
        decimals
            Number of decimals to round data point values to. If not
            given, no rounding is done.
        fill_value
            Value to fill points not in the data with. Default is
            :class:`numpy.nan`.

        Returns
        -------
        output_array
            Array of the class instance attribute with points not in
            data set to ``fill_value``, of float data type.

        Notes
        -----
        Rotations and orientations should be accessed via
        :attr:`rotations` and :attr:`orientations`.

        If ``item`` is ``"orientations"`` or ``"rotations"`` and there
        are multiple rotations per point, only the first rotation is
        used. Rotations are returned as Euler angles.

        Examples
        --------
        >>> from orix import data
        >>> xmap = data.sdss_ferrite_austenite(allow_download=True)
        >>> xmap
        Phase   Orientations       Name  Space group  Point group  Proper point group       Color
            1   5657 (48.4%)  austenite         None          432                 432    tab:blue
            2   6043 (51.6%)    ferrite         None          432                 432  tab:orange
        Properties: iq, dp
        Scan unit: um
        >>> xmap.shape
        (100, 117)

        Get a 2D map in the correct shape of any attribute, ready for
        plotting

        >>> xmap.iq.shape
        (11700,)
        >>> iq = xmap.get_map_data("iq")
        >>> iq.shape
        (100, 117)
        """
        # Get full map shape
        map_shape = self._original_shape

        # Declare array of correct shape, accounting for RGB
        # TODO: Better account for `item.shape`, e.g. quaternions
        #  (item.shape[-1] == 4) in a more general way than here (not
        #  more if/else)!
        map_size = np.prod(map_shape)
        if isinstance(item, np.ndarray):
            array = np.empty(map_size, dtype=item.dtype)
            if item.shape[-1] == 3 and map_size > 3:  # Assume RGB
                map_shape += (3,)
                array = np.column_stack((array,) * 3)
        elif item in ["orientations", "rotations"]:  # Definitely RGB
            array = np.empty(map_size, dtype=np.float64)
            map_shape += (3,)
            array = np.column_stack((array,) * 3)
        else:
            array = np.empty(map_size, dtype=np.float64)

        # Enter non-masked values into array
        if isinstance(item, np.ndarray):
            # TODO: Account for 2D map with more than one value per point
            array[self.is_in_data] = item
        elif item in ["orientations", "rotations"]:
            if item == "rotations":
                # Use only the top matching rotation per point
                if self.rotations_per_point > 1:
                    rotations = self.rotations[:, 0]
                else:
                    rotations = self.rotations
                array[self.is_in_data] = rotations.to_euler()
            else:  # item == "orientations"
                # Fill in orientations per phase
                for i, _ in self.phases_in_data:
                    phase_mask = (self._phase_id == i) * self.is_in_data
                    phase_mask_in_data = self.phase_id == i
                    array[phase_mask] = self[phase_mask_in_data].orientations.to_euler()
        else:  # String
            data = self.__getattr__(item)
            if data is None:
                raise ValueError(f"{item} is {data}.")
            else:
                # TODO: Account for 2D map with more than one value per point
                array[self.is_in_data] = data
                array = array.astype(data.dtype)

        # Slice and reshape array
        slices = self._data_slices_from_coordinates()
        reshaped_array = array.reshape(map_shape)
        sliced_array = reshaped_array[slices]

        # Reshape and slice mask with points not in data
        if array.shape[-1] == 3 and map_size > 3:  # RGB
            not_in_data = np.dstack((~self.is_in_data,) * 3)
        else:  # Scalar
            not_in_data = ~self.is_in_data
        not_in_data = not_in_data.reshape(map_shape)[slices]

        # Fill points not in data with the fill value
        if not_in_data.any():
            if fill_value is None or fill_value is np.nan:
                sliced_array = sliced_array.astype(np.float64)
            sliced_array[not_in_data] = fill_value

        # Round values
        if decimals is not None:
            output_array = np.round(sliced_array, decimals=decimals)
        else:  # np.issubdtype(array.dtype, np.bool_):
            output_array = sliced_array

        return output_array

    def plot(
        self,
<<<<<<< HEAD
        value: Union[np.ndarray, str, None] = None,
        overlay: Union[str, np.ndarray, None] = None,
        scalebar: bool | None = None,
        scalebar_properties: Optional[dict] = None,
=======
        value: np.ndarray | str | None = None,
        overlay: str | np.ndarray | None = None,
        scalebar: bool = True,
        scalebar_properties: dict | None = None,
>>>>>>> 607ae62f
        legend: bool = True,
        legend_properties: dict | None = None,
        colorbar: bool = False,
        colorbar_label: str | None = None,
        colorbar_properties: dict | None = None,
        remove_padding: bool = False,
        return_figure: bool = False,
        figure_kwargs: dict | None = None,
        **kwargs,
    ) -> mfigure.Figure | None:
        r"""Plot a 2D map with any crystallographic map property as map
        values.

        Wraps :meth:`matplotlib.axes.Axes.imshow`: see that method for
        relevant keyword arguments.

        Parameters
        ----------
        value
            An array or an attribute string to plot. If not given, a
            phase map is plotted.
        overlay
            Name of map property or a property array to use in the
            alpha (RGBA) channel. The property range is adjusted for
            maximum contrast. Not used if not given.
        scalebar
            Whether to add a scalebar along the horizontal map dimension.
            Default is None, which will attempt to create a scalebar only
            if the necessary subpackage matplotlib_scalebar is detected.
            Passing True or False will force the addition or exclusion
            of a scalebar, respectively.
        scalebar_properties
            Keyword arguments passed to
            :class:`matplotlib_scalebar.scalebar.ScaleBar`.
        legend
            Whether to add a legend to the plot. This is only
            implemented for a phase plot (in which case default is
            ``True``).
        legend_properties
            Keyword arguments passed to
            :meth:`matplotlib.axes.Axes.legend`.
        colorbar
            Whether to add an opinionated colorbar (default is
            ``False``).
        colorbar_label
            Label of colorbar.
        colorbar_properties
            Keyword arguments passed to
            :meth:`orix.plot.CrystalMapPlot.add_colorbar`.
        remove_padding
            Whether to remove white padding around figure (default is
            ``False``).
        return_figure
            Whether to return the figure (default is ``False``).
        figure_kwargs
            Keyword arguments passed to
            :func:`matplotlib.pyplot.subplots`.
        **kwargs
            Keyword arguments passed to
            :meth:`matplotlib.axes.Axes.imshow`.

        Returns
        -------
        fig
            The created figure, returned if ``return_figure=True``.

        See Also
        --------
        matplotlib.axes.Axes.imshow
        orix.plot.CrystalMapPlot.plot_map
        orix.plot.CrystalMapPlot.add_scalebar
        orix.plot.CrystalMapPlot.add_overlay
        orix.plot.CrystalMapPlot.add_colorbar

        Examples
        --------
        >>> from orix import data
        >>> xmap = data.sdss_ferrite_austenite(allow_download=True)
        >>> xmap
        Phase   Orientations       Name  Space group  Point group  Proper point group       Color
            1   5657 (48.4%)  austenite         None          432                 432    tab:blue
            2   6043 (51.6%)    ferrite         None          432                 432  tab:orange
        Properties: iq, dp
        Scan unit: um

        Plot phase map

        >>> xmap.plot()

        Remove padding and return the figure (e.g. to be saved)

        >>> fig = xmap.plot(remove_padding=True, return_figure=True)

        Plot a dot product (similarity score) map

        >>> xmap.plot("dp", colorbar=True, colorbar_label="Dot product", cmap="gray")
        """
        # Register "plot_map" projection with Matplotlib
        import orix.plot.crystal_map_plot

        if figure_kwargs is None:
            figure_kwargs = dict()

        fig, ax = plt.subplots(subplot_kw=dict(projection="plot_map"), **figure_kwargs)
        ax.plot_map(
            self,
            value=value,
            scalebar=scalebar,
            scalebar_properties=scalebar_properties,
            legend=legend,
            legend_properties=legend_properties,
            **kwargs,
        )
        if overlay is not None:
            ax.add_overlay(self, overlay)
        if remove_padding:
            ax.remove_padding()
        if colorbar:
            if colorbar_properties is None:
                colorbar_properties = dict()
            ax.add_colorbar(label=colorbar_label, **colorbar_properties)
        if return_figure:
            return fig

    def _data_slices_from_coordinates(self, only_is_in_data: bool = True) -> tuple:
        """Return a slices defining the current data extent in all
        directions.

        Parameters
        ----------
        only_is_in_data
            Whether to determine slices of points in data or all points.
            Default is ``True``.

        Returns
        -------
        slices
            Data slice in each existing direction in (y, x) order.
        """
        if only_is_in_data:
            coordinates = self._coordinates
        else:
            coordinates = self._all_coordinates
        slices = _data_slices_from_coordinates(coordinates, self._step_sizes)
        return slices

    def _data_shape_from_coordinates(self, only_is_in_data: bool = True) -> tuple:
        """Return data shape based upon coordinate arrays.

        Parameters
        ----------
        only_is_in_data
            Whether to determine shape of points in data or all points.
            Default is ``True``.

        Returns
        -------
        data_shape
            Shape of data in each existing direction in (y, x) order.
        """
        data_shape = []
        for dim_slice in self._data_slices_from_coordinates(only_is_in_data):
            data_shape.append(dim_slice.stop - dim_slice.start)
        return tuple(data_shape)


def _data_slices_from_coordinates(
    coords: dict[str, np.ndarray], steps: dict[str, float] | None = None
) -> tuple[slice]:
    """Return a list of slices defining the current data extent in all
    directions.

    Parameters
    ----------
    coords
        Dictionary with coordinate arrays.
    steps
        Dictionary with step sizes in each direction. If not given, they
        are computed from *coords*.

    Returns
    -------
    slices
        Data slice in each direction.
    """
    if steps is None:
        steps = {
            "x": _step_size_from_coordinates(coords["x"]),
            "y": _step_size_from_coordinates(coords["y"]),
        }
    slices = []
    for coords, step in zip(coords.values(), steps.values()):
        if coords is not None and step != 0:
            c_min, c_max = np.min(coords), np.max(coords)
            i_min = int(np.around(c_min / step))
            i_max = int(np.around((c_max / step) + 1))
            slices.append(slice(i_min, i_max))
    slices = tuple(slices)
    return slices


def _step_size_from_coordinates(coordinates: np.ndarray) -> float:
    """Return step size in input *coordinates* array.

    Parameters
    ----------
    coordinates
        Linear coordinate array.

    Returns
    -------
    step_size
        Step size in *coordinates* array.
    """
    unique_sorted = np.sort(np.unique(coordinates))
    if unique_sorted.size != 1:
        step_size = unique_sorted[1] - unique_sorted[0]
    else:
        step_size = 0
    return step_size


def create_coordinate_arrays(
    shape: tuple[int] | tuple[int, int] | None = None,
    step_sizes: tuple[float] | tuple[float, float] | None = None,
) -> tuple[dict, int]:
    """Return flattened coordinate arrays from a given map shape and
    step sizes, suitable for initializing a
    :class:`~orix.crystal_map.CrystalMap`.

    Arrays for 1D or 2D maps can be returned.

    Parameters
    ----------
    shape
        Map shape. Default is a 2D map of shape (5, 10) with five rows
        and ten columns.
    step_sizes
        Map step sizes. If not given, it is set to 1 px in each map
        direction given by *shape*.

    Returns
    -------
    d
        Dictionary with keys ``"x"`` and ``"y"``, depending on the
        length of *shape*, with coordinate arrays.
    map_size
        Number of map points.

    Examples
    --------
    >>> from orix.crystal_map import create_coordinate_arrays
    >>> create_coordinate_arrays((2, 3))
    ({'x': array([0, 1, 2, 0, 1, 2]), 'y': array([0, 0, 0, 1, 1, 1])}, 6)
    >>> create_coordinate_arrays((3, 2))
    ({'x': array([0, 1, 0, 1, 0, 1]), 'y': array([0, 0, 1, 1, 2, 2])}, 6)
    >>> create_coordinate_arrays((2, 3), (1.5, 1.5))
    ({'x': array([0. , 1.5, 3. , 0. , 1.5, 3. ]), 'y': array([0. , 0. , 0. , 1.5, 1.5, 1.5])}, 6)
    """
    if not shape:
        shape = (5, 10)
    ndim = len(shape)
    if not step_sizes:
        step_sizes = (1,) * ndim

    if ndim == 3 or len(step_sizes) > 2:
        raise ValueError("Can only create coordinate arrays for 2D maps")

    # Set up as if a 2D map is to be returned
    dy, dx = (1,) * (2 - ndim) + step_sizes
    ny, nx = (1,) * (2 - ndim) + shape
    d = dict()

    # Add coordinate arrays depending on the number of map dimensions
    d["x"] = np.tile(np.arange(nx) * dx, ny).flatten()
    map_size = nx
    if ndim > 1:
        d["y"] = np.sort(np.tile(np.arange(ny) * dy, nx)).flatten()
        map_size *= ny

    return d, map_size<|MERGE_RESOLUTION|>--- conflicted
+++ resolved
@@ -1,7 +1,4 @@
-<<<<<<< HEAD
-=======
 #
->>>>>>> 607ae62f
 # Copyright 2018-2025 the orix developers
 #
 # This file is part of orix.
@@ -18,13 +15,9 @@
 #
 # You should have received a copy of the GNU General Public License
 # along with orix. If not, see <http://www.gnu.org/licenses/>.
-<<<<<<< HEAD
-
-=======
 #
 
 from __future__ import annotations
->>>>>>> 607ae62f
 
 import copy
 from typing import Any
@@ -938,17 +931,10 @@
 
     def plot(
         self,
-<<<<<<< HEAD
-        value: Union[np.ndarray, str, None] = None,
-        overlay: Union[str, np.ndarray, None] = None,
-        scalebar: bool | None = None,
-        scalebar_properties: Optional[dict] = None,
-=======
         value: np.ndarray | str | None = None,
         overlay: str | np.ndarray | None = None,
         scalebar: bool = True,
         scalebar_properties: dict | None = None,
->>>>>>> 607ae62f
         legend: bool = True,
         legend_properties: dict | None = None,
         colorbar: bool = False,
