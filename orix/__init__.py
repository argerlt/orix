--- conflicted
+++ resolved
@@ -1,9 +1,5 @@
 __name__ = "orix"
-<<<<<<< HEAD
-__version__ = "0.3.0dev"
-=======
 __version__ = "0.2.2"
->>>>>>> 0af07827
 __author__ = "Ben Martineau, Phillip Crout"
 __author_email__ = "pyxem.team@gmail.com"
 __description__ = (
