# -*- coding: utf-8 -*-
# Copyright 2018-2022 the orix developers
#
# This file is part of orix.
#
# orix is free software: you can redistribute it and/or modify
# it under the terms of the GNU General Public License as published by
# the Free Software Foundation, either version 3 of the License, or
# (at your option) any later version.
#
# orix is distributed in the hope that it will be useful,
# but WITHOUT ANY WARRANTY; without even the implied warranty of
# MERCHANTABILITY or FITNESS FOR A PARTICULAR PURPOSE.  See the
# GNU General Public License for more details.
#
# You should have received a copy of the GNU General Public License
# along with orix.  If not, see <http://www.gnu.org/licenses/>.

from matplotlib.collections import QuadMesh
import matplotlib.pyplot as plt
import numpy as np
import pytest

from orix.plot.inverse_pole_figure_plot import _setup_inverse_pole_figure_plot
from orix.quaternion import Orientation, symmetry
from orix.vector import Vector3d


class TestInversePoleFigurePlot:
    def test_simple_setup(self):
        """Ensure that initialization of parameters is as expected."""
        fig = plt.figure()
        ax = fig.add_subplot(111, projection="ipf")
        assert ax.hemisphere == "upper"  # StereographicPlot default
        assert np.allclose(ax._direction.data, (0, 0, 1))
        assert np.allclose(ax._symmetry.data, symmetry.C1.data)

        ax2 = fig.add_subplot(
            122,
            projection="ipf",
            hemisphere="lower",
            direction=Vector3d.xvector(),
            symmetry=symmetry.S6,
        )
        assert ax2.hemisphere == "lower"
        assert np.allclose(ax2._direction.data, (1, 0, 0))
        assert np.allclose(ax2._symmetry.data, symmetry.S6.data)

        assert len(fig.axes) == 2

        plt.close("all")

    def test_scatter(self):
        """Ensure that input data is handled correctly by plotting the
        same vector but passing it in all allowed data formats.
        """
        plt.rcParams["axes.grid"] = False

        point_group = symmetry.D3d
        sample_direction = Vector3d.yvector()

        fig, axes = _setup_inverse_pole_figure_plot(
            symmetry=point_group, direction=sample_direction
        )
        assert isinstance(fig, plt.Figure)
        assert isinstance(axes, np.ndarray)
        assert isinstance(axes[0], plt.Axes)
        ax = axes[0]

        ori = Orientation.from_euler(np.radians((325, 48, 163)))
        ori.symmetry = ax._symmetry
        # Vector
        v = ori * ax._direction
        ax.scatter(v)
        # Vector in polar coordinates as (azimuth, polar)
        polar = v.to_polar()
        polar_tuple = (polar[0].data[0], polar[1].data[0])
        ax.scatter(*polar_tuple)
        # Orientation
        ax.scatter(ori)

        # All three positions are the same
        points = ax.collections
        for i in range(len(points) - 1):
            assert np.allclose(
                points[i].get_offsets().data, points[i + 1].get_offsets().data
            )

        plt.close("all")
        plt.rcParams["axes.grid"] = True

    def test_setup_inverse_pole_figure_plot(self):
        # Default parameters
        fig1, axes1 = _setup_inverse_pole_figure_plot(symmetry=symmetry.C6h)
        assert axes1.size == 1
        ax1 = axes1[0]
        assert np.allclose(ax1._direction.data, (0, 0, 1))
        assert ax1.hemisphere == "upper"

        # Ask for both hemispheres
        fig2, axes2 = _setup_inverse_pole_figure_plot(
            symmetry=symmetry.T, hemisphere="both"
        )
        assert axes2.size == 2
        hemispheres = ["upper", "lower"]
        for a, hemi in zip(axes2, hemispheres):
            assert a.hemisphere == hemi

        fig3, axes3 = _setup_inverse_pole_figure_plot(
            symmetry=symmetry.Oh, hemisphere="lower"
        )
        assert axes3[0].hemisphere == "lower"

        # Grid of two rows, three columns, one column per direction with
        # both hemispheres
        directions = Vector3d(((1, 0, 0), (0, 1, 0), (0, 1, 1)))
        fig4, axes4 = _setup_inverse_pole_figure_plot(
            symmetry=symmetry.C4, hemisphere="both", direction=directions
        )
        assert axes4.size == 6
        assert axes4[0].get_subplotspec().get_gridspec().get_geometry() == (2, 3)  # Puh
        hemispheres = ["upper"] * 3 + ["lower"] * 3
        titles = ["x", "y", "0 1 1"] * 2
        for a, hemi, title in zip(axes4, hemispheres, titles):
            assert a.hemisphere == hemi
            assert a.title.get_text() == title

        plt.close("all")

<<<<<<< HEAD
    @pytest.mark.parametrize("symmetry", [symmetry.D3d, symmetry.C6h, symmetry.Oh])
    def test_plot_ipf_color_key(self, symmetry):
        fig, ax = plt.subplots(subplot_kw=dict(projection="ipf", symmetry=symmetry))
        ax.plot_ipf_color_key()
        assert len(ax.images) == 1
        assert len(ax.texts) == 3
        assert all(t.get_text().startswith("[") for t in ax.texts)
        assert all(t.get_text().endswith("]") for t in ax.texts)

        plt.close("all")
=======
    def test_inverse_pole_density_function(self):
        fig, axes = _setup_inverse_pole_figure_plot(symmetry=symmetry.C6h)
        v = Vector3d(np.random.randn(10_000, 3)).unit
        axes[0].pole_density_function(v, colorbar=True, log=True)
        assert len(fig.axes) == 2
        assert any(isinstance(c, QuadMesh) for c in fig.axes[0].collections)
        assert fig.axes[1].get_label() == "<colorbar>"
        assert fig.axes[1].get_ylabel() == "log(MRD)"
>>>>>>> 54f272ef
<|MERGE_RESOLUTION|>--- conflicted
+++ resolved
@@ -127,7 +127,6 @@
 
         plt.close("all")
 
-<<<<<<< HEAD
     @pytest.mark.parametrize("symmetry", [symmetry.D3d, symmetry.C6h, symmetry.Oh])
     def test_plot_ipf_color_key(self, symmetry):
         fig, ax = plt.subplots(subplot_kw=dict(projection="ipf", symmetry=symmetry))
@@ -138,7 +137,7 @@
         assert all(t.get_text().endswith("]") for t in ax.texts)
 
         plt.close("all")
-=======
+
     def test_inverse_pole_density_function(self):
         fig, axes = _setup_inverse_pole_figure_plot(symmetry=symmetry.C6h)
         v = Vector3d(np.random.randn(10_000, 3)).unit
@@ -146,5 +145,4 @@
         assert len(fig.axes) == 2
         assert any(isinstance(c, QuadMesh) for c in fig.axes[0].collections)
         assert fig.axes[1].get_label() == "<colorbar>"
-        assert fig.axes[1].get_ylabel() == "log(MRD)"
->>>>>>> 54f272ef
+        assert fig.axes[1].get_ylabel() == "log(MRD)"